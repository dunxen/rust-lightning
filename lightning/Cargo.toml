--- conflicted
+++ resolved
@@ -1,10 +1,6 @@
 [package]
 name = "lightning"
-<<<<<<< HEAD
-version = "0.0.117-rc1"
-=======
 version = "0.0.117"
->>>>>>> 0f2dab8f
 authors = ["Matt Corallo"]
 license = "MIT OR Apache-2.0"
 repository = "https://github.com/lightningdevkit/rust-lightning/"
