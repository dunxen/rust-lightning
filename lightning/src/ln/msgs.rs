// This file is Copyright its original authors, visible in version control
// history.
//
// This file is licensed under the Apache License, Version 2.0 <LICENSE-APACHE
// or http://www.apache.org/licenses/LICENSE-2.0> or the MIT license
// <LICENSE-MIT or http://opensource.org/licenses/MIT>, at your option.
// You may not use this file except in accordance with one or both of these
// licenses.

//! Wire messages, traits representing wire message handlers, and a few error types live here.
//!
//! For a normal node you probably don't need to use anything here, however, if you wish to split a
//! node into an internet-facing route/message socket handling daemon and a separate daemon (or
//! server entirely) which handles only channel-related messages you may wish to implement
//! [`ChannelMessageHandler`] yourself and use it to re-serialize messages and pass them across
//! daemons/servers.
//!
//! Note that if you go with such an architecture (instead of passing raw socket events to a
//! non-internet-facing system) you trust the frontend internet-facing system to not lie about the
//! source `node_id` of the message, however this does allow you to significantly reduce bandwidth
//! between the systems as routing messages can represent a significant chunk of bandwidth usage
//! (especially for non-channel-publicly-announcing nodes). As an alternate design which avoids
//! this issue, if you have sufficient bidirectional bandwidth between your systems, you may send
//! raw socket events into your non-internet-facing system and then send routing events back to
//! track the network on the less-secure system.

use bitcoin::blockdata::constants::ChainHash;
use bitcoin::secp256k1::PublicKey;
use bitcoin::secp256k1::ecdsa::Signature;
use bitcoin::{secp256k1, Witness};
use bitcoin::blockdata::script::Script;
use bitcoin::hash_types::{Txid, BlockHash};

use crate::blinded_path::payment::ReceiveTlvs;
use crate::ln::{ChannelId, PaymentPreimage, PaymentHash, PaymentSecret};
use crate::ln::features::{ChannelFeatures, ChannelTypeFeatures, InitFeatures, NodeFeatures};
use crate::ln::onion_utils;
use crate::onion_message;
use crate::sign::{NodeSigner, Recipient};

use crate::prelude::*;
#[cfg(feature = "std")]
use core::convert::TryFrom;
use core::fmt;
use core::fmt::Debug;
use core::ops::Deref;
<<<<<<< HEAD
use core::str::FromStr;
use std::net::SocketAddr;
=======
#[cfg(feature = "std")]
use core::str::FromStr;
>>>>>>> 0f2dab8f
use crate::io::{self, Cursor, Read};
use crate::io_extras::read_to_end;

use crate::events::{MessageSendEventsProvider, OnionMessageProvider};
use crate::util::chacha20poly1305rfc::ChaChaPolyReadAdapter;
use crate::util::logger;
use crate::util::ser::{LengthReadable, LengthReadableArgs, Readable, ReadableArgs, Writeable, Writer, WithoutLength, FixedLengthReader, HighZeroBytesDroppedBigSize, Hostname, TransactionU16LenLimited, BigSize};
use crate::util::base32;

use crate::routing::gossip::{NodeAlias, NodeId};

/// 21 million * 10^8 * 1000
pub(crate) const MAX_VALUE_MSAT: u64 = 21_000_000_0000_0000_000;

#[cfg(taproot)]
/// A partial signature that also contains the Musig2 nonce its signer used
#[derive(Clone, Debug, PartialEq, Eq)]
pub struct PartialSignatureWithNonce(pub musig2::types::PartialSignature, pub musig2::types::PublicNonce);

/// An error in decoding a message or struct.
#[derive(Clone, Debug, PartialEq, Eq)]
pub enum DecodeError {
	/// A version byte specified something we don't know how to handle.
	///
	/// Includes unknown realm byte in an onion hop data packet.
	UnknownVersion,
	/// Unknown feature mandating we fail to parse message (e.g., TLV with an even, unknown type)
	UnknownRequiredFeature,
	/// Value was invalid.
	///
	/// For example, a byte which was supposed to be a bool was something other than a 0
	/// or 1, a public key/private key/signature was invalid, text wasn't UTF-8, TLV was
	/// syntactically incorrect, etc.
	InvalidValue,
	/// The buffer to be read was too short.
	ShortRead,
	/// A length descriptor in the packet didn't describe the later data correctly.
	BadLengthDescriptor,
	/// Error from [`std::io`].
	Io(io::ErrorKind),
	/// The message included zlib-compressed values, which we don't support.
	UnsupportedCompression,
}

/// An [`init`] message to be sent to or received from a peer.
///
/// [`init`]: https://github.com/lightning/bolts/blob/master/01-messaging.md#the-init-message
#[derive(Clone, Debug, PartialEq, Eq)]
pub struct Init {
	/// The relevant features which the sender supports.
	pub features: InitFeatures,
	/// Indicates chains the sender is interested in.
	///
	/// If there are no common chains, the connection will be closed.
	pub networks: Option<Vec<ChainHash>>,
	/// The receipient's network address.
	///
	/// This adds the option to report a remote IP address back to a connecting peer using the init
	/// message. A node can decide to use that information to discover a potential update to its
	/// public IPv4 address (NAT) and use that for a [`NodeAnnouncement`] update message containing
	/// the new address.
	pub remote_network_address: Option<SocketAddress>,
}

/// An [`error`] message to be sent to or received from a peer.
///
/// [`error`]: https://github.com/lightning/bolts/blob/master/01-messaging.md#the-error-and-warning-messages
#[derive(Clone, Debug, PartialEq, Eq)]
pub struct ErrorMessage {
	/// The channel ID involved in the error.
	///
	/// All-0s indicates a general error unrelated to a specific channel, after which all channels
	/// with the sending peer should be closed.
	pub channel_id: ChannelId,
	/// A possibly human-readable error description.
	///
	/// The string should be sanitized before it is used (e.g., emitted to logs or printed to
	/// `stdout`). Otherwise, a well crafted error message may trigger a security vulnerability in
	/// the terminal emulator or the logging subsystem.
	pub data: String,
}

/// A [`warning`] message to be sent to or received from a peer.
///
/// [`warning`]: https://github.com/lightning/bolts/blob/master/01-messaging.md#the-error-and-warning-messages
#[derive(Clone, Debug, PartialEq, Eq)]
pub struct WarningMessage {
	/// The channel ID involved in the warning.
	///
	/// All-0s indicates a warning unrelated to a specific channel.
	pub channel_id: ChannelId,
	/// A possibly human-readable warning description.
	///
	/// The string should be sanitized before it is used (e.g. emitted to logs or printed to
	/// stdout). Otherwise, a well crafted error message may trigger a security vulnerability in
	/// the terminal emulator or the logging subsystem.
	pub data: String,
}

/// A [`ping`] message to be sent to or received from a peer.
///
/// [`ping`]: https://github.com/lightning/bolts/blob/master/01-messaging.md#the-ping-and-pong-messages
#[derive(Clone, Debug, PartialEq, Eq)]
pub struct Ping {
	/// The desired response length.
	pub ponglen: u16,
	/// The ping packet size.
	///
	/// This field is not sent on the wire. byteslen zeros are sent.
	pub byteslen: u16,
}

/// A [`pong`] message to be sent to or received from a peer.
///
/// [`pong`]: https://github.com/lightning/bolts/blob/master/01-messaging.md#the-ping-and-pong-messages
#[derive(Clone, Debug, PartialEq, Eq)]
pub struct Pong {
	/// The pong packet size.
	///
	/// This field is not sent on the wire. byteslen zeros are sent.
	pub byteslen: u16,
}

/// An [`open_channel`] message to be sent to or received from a peer.
///
/// Used in V1 channel establishment
///
/// [`open_channel`]: https://github.com/lightning/bolts/blob/master/02-peer-protocol.md#the-open_channel-message
#[derive(Clone, Debug, PartialEq, Eq)]
pub struct OpenChannel {
	/// The genesis hash of the blockchain where the channel is to be opened
	pub chain_hash: BlockHash,
	/// A temporary channel ID, until the funding outpoint is announced
	pub temporary_channel_id: ChannelId,
	/// The channel value
	pub funding_satoshis: u64,
	/// The amount to push to the counterparty as part of the open, in milli-satoshi
	pub push_msat: u64,
	/// The threshold below which outputs on transactions broadcast by sender will be omitted
	pub dust_limit_satoshis: u64,
	/// The maximum inbound HTLC value in flight towards sender, in milli-satoshi
	pub max_htlc_value_in_flight_msat: u64,
	/// The minimum value unencumbered by HTLCs for the counterparty to keep in the channel
	pub channel_reserve_satoshis: u64,
	/// The minimum HTLC size incoming to sender, in milli-satoshi
	pub htlc_minimum_msat: u64,
	/// The feerate per 1000-weight of sender generated transactions, until updated by
	/// [`UpdateFee`]
	pub feerate_per_kw: u32,
	/// The number of blocks which the counterparty will have to wait to claim on-chain funds if
	/// they broadcast a commitment transaction
	pub to_self_delay: u16,
	/// The maximum number of inbound HTLCs towards sender
	pub max_accepted_htlcs: u16,
	/// The sender's key controlling the funding transaction
	pub funding_pubkey: PublicKey,
	/// Used to derive a revocation key for transactions broadcast by counterparty
	pub revocation_basepoint: PublicKey,
	/// A payment key to sender for transactions broadcast by counterparty
	pub payment_point: PublicKey,
	/// Used to derive a payment key to sender for transactions broadcast by sender
	pub delayed_payment_basepoint: PublicKey,
	/// Used to derive an HTLC payment key to sender
	pub htlc_basepoint: PublicKey,
	/// The first to-be-broadcast-by-sender transaction's per commitment point
	pub first_per_commitment_point: PublicKey,
	/// The channel flags to be used
	pub channel_flags: u8,
	/// A request to pre-set the to-sender output's `scriptPubkey` for when we collaboratively close
	pub shutdown_scriptpubkey: Option<Script>,
	/// The channel type that this channel will represent
	///
	/// If this is `None`, we derive the channel type from the intersection of our
	/// feature bits with our counterparty's feature bits from the [`Init`] message.
	pub channel_type: Option<ChannelTypeFeatures>,
}

/// An open_channel2 message to be sent by or received from the channel initiator.
///
/// Used in V2 channel establishment
///
// TODO(dual_funding): Add spec link for `open_channel2`.
#[derive(Clone, Debug, PartialEq, Eq)]
pub struct OpenChannelV2 {
	/// The genesis hash of the blockchain where the channel is to be opened
	pub chain_hash: BlockHash,
	/// A temporary channel ID derived using a zeroed out value for the channel acceptor's revocation basepoint
	pub temporary_channel_id: ChannelId,
	/// The feerate for the funding transaction set by the channel initiator
	pub funding_feerate_sat_per_1000_weight: u32,
	/// The feerate for the commitment transaction set by the channel initiator
	pub commitment_feerate_sat_per_1000_weight: u32,
	/// Part of the channel value contributed by the channel initiator
	pub funding_satoshis: u64,
	/// The threshold below which outputs on transactions broadcast by the channel initiator will be
	/// omitted
	pub dust_limit_satoshis: u64,
	/// The maximum inbound HTLC value in flight towards channel initiator, in milli-satoshi
	pub max_htlc_value_in_flight_msat: u64,
	/// The minimum HTLC size incoming to channel initiator, in milli-satoshi
	pub htlc_minimum_msat: u64,
	/// The number of blocks which the counterparty will have to wait to claim on-chain funds if they
	/// broadcast a commitment transaction
	pub to_self_delay: u16,
	/// The maximum number of inbound HTLCs towards channel initiator
	pub max_accepted_htlcs: u16,
	/// The locktime for the funding transaction
	pub locktime: u32,
	/// The channel initiator's key controlling the funding transaction
	pub funding_pubkey: PublicKey,
	/// Used to derive a revocation key for transactions broadcast by counterparty
	pub revocation_basepoint: PublicKey,
	/// A payment key to channel initiator for transactions broadcast by counterparty
	pub payment_basepoint: PublicKey,
	/// Used to derive a payment key to channel initiator for transactions broadcast by channel
	/// initiator
	pub delayed_payment_basepoint: PublicKey,
	/// Used to derive an HTLC payment key to channel initiator
	pub htlc_basepoint: PublicKey,
	/// The first to-be-broadcast-by-channel-initiator transaction's per commitment point
	pub first_per_commitment_point: PublicKey,
	/// The second to-be-broadcast-by-channel-initiator transaction's per commitment point
	pub second_per_commitment_point: PublicKey,
	/// Channel flags
	pub channel_flags: u8,
	/// Optionally, a request to pre-set the to-channel-initiator output's scriptPubkey for when we
	/// collaboratively close
	pub shutdown_scriptpubkey: Option<Script>,
	/// The channel type that this channel will represent. If none is set, we derive the channel
	/// type from the intersection of our feature bits with our counterparty's feature bits from
	/// the Init message.
	pub channel_type: Option<ChannelTypeFeatures>,
	/// Optionally, a requirement that only confirmed inputs can be added
	pub require_confirmed_inputs: Option<()>,
}

/// An [`accept_channel`] message to be sent to or received from a peer.
///
/// Used in V1 channel establishment
///
/// [`accept_channel`]: https://github.com/lightning/bolts/blob/master/02-peer-protocol.md#the-accept_channel-message
#[derive(Clone, Debug, PartialEq, Eq)]
pub struct AcceptChannel {
	/// A temporary channel ID, until the funding outpoint is announced
	pub temporary_channel_id: ChannelId,
	/// The threshold below which outputs on transactions broadcast by sender will be omitted
	pub dust_limit_satoshis: u64,
	/// The maximum inbound HTLC value in flight towards sender, in milli-satoshi
	pub max_htlc_value_in_flight_msat: u64,
	/// The minimum value unencumbered by HTLCs for the counterparty to keep in the channel
	pub channel_reserve_satoshis: u64,
	/// The minimum HTLC size incoming to sender, in milli-satoshi
	pub htlc_minimum_msat: u64,
	/// Minimum depth of the funding transaction before the channel is considered open
	pub minimum_depth: u32,
	/// The number of blocks which the counterparty will have to wait to claim on-chain funds if they broadcast a commitment transaction
	pub to_self_delay: u16,
	/// The maximum number of inbound HTLCs towards sender
	pub max_accepted_htlcs: u16,
	/// The sender's key controlling the funding transaction
	pub funding_pubkey: PublicKey,
	/// Used to derive a revocation key for transactions broadcast by counterparty
	pub revocation_basepoint: PublicKey,
	/// A payment key to sender for transactions broadcast by counterparty
	pub payment_point: PublicKey,
	/// Used to derive a payment key to sender for transactions broadcast by sender
	pub delayed_payment_basepoint: PublicKey,
	/// Used to derive an HTLC payment key to sender for transactions broadcast by counterparty
	pub htlc_basepoint: PublicKey,
	/// The first to-be-broadcast-by-sender transaction's per commitment point
	pub first_per_commitment_point: PublicKey,
	/// A request to pre-set the to-sender output's scriptPubkey for when we collaboratively close
	pub shutdown_scriptpubkey: Option<Script>,
	/// The channel type that this channel will represent.
	///
	/// If this is `None`, we derive the channel type from the intersection of
	/// our feature bits with our counterparty's feature bits from the [`Init`] message.
	/// This is required to match the equivalent field in [`OpenChannel::channel_type`].
	pub channel_type: Option<ChannelTypeFeatures>,
	#[cfg(taproot)]
	/// Next nonce the channel initiator should use to create a funding output signature against
	pub next_local_nonce: Option<musig2::types::PublicNonce>,
}

/// An accept_channel2 message to be sent by or received from the channel accepter.
///
/// Used in V2 channel establishment
///
// TODO(dual_funding): Add spec link for `accept_channel2`.
#[derive(Clone, Debug, PartialEq, Eq)]
pub struct AcceptChannelV2 {
	/// The same `temporary_channel_id` received from the initiator's `open_channel2` message.
	pub temporary_channel_id: ChannelId,
	/// Part of the channel value contributed by the channel acceptor
	pub funding_satoshis: u64,
	/// The threshold below which outputs on transactions broadcast by the channel acceptor will be
	/// omitted
	pub dust_limit_satoshis: u64,
	/// The maximum inbound HTLC value in flight towards channel acceptor, in milli-satoshi
	pub max_htlc_value_in_flight_msat: u64,
	/// The minimum HTLC size incoming to channel acceptor, in milli-satoshi
	pub htlc_minimum_msat: u64,
	/// Minimum depth of the funding transaction before the channel is considered open
	pub minimum_depth: u32,
	/// The number of blocks which the counterparty will have to wait to claim on-chain funds if they
	/// broadcast a commitment transaction
	pub to_self_delay: u16,
	/// The maximum number of inbound HTLCs towards channel acceptor
	pub max_accepted_htlcs: u16,
	/// The channel acceptor's key controlling the funding transaction
	pub funding_pubkey: PublicKey,
	/// Used to derive a revocation key for transactions broadcast by counterparty
	pub revocation_basepoint: PublicKey,
	/// A payment key to channel acceptor for transactions broadcast by counterparty
	pub payment_basepoint: PublicKey,
	/// Used to derive a payment key to channel acceptor for transactions broadcast by channel
	/// acceptor
	pub delayed_payment_basepoint: PublicKey,
	/// Used to derive an HTLC payment key to channel acceptor for transactions broadcast by counterparty
	pub htlc_basepoint: PublicKey,
	/// The first to-be-broadcast-by-channel-acceptor transaction's per commitment point
	pub first_per_commitment_point: PublicKey,
	/// The second to-be-broadcast-by-channel-acceptor transaction's per commitment point
	pub second_per_commitment_point: PublicKey,
	/// Optionally, a request to pre-set the to-channel-acceptor output's scriptPubkey for when we
	/// collaboratively close
	pub shutdown_scriptpubkey: Option<Script>,
	/// The channel type that this channel will represent. If none is set, we derive the channel
	/// type from the intersection of our feature bits with our counterparty's feature bits from
	/// the Init message.
	///
	/// This is required to match the equivalent field in [`OpenChannelV2::channel_type`].
	pub channel_type: Option<ChannelTypeFeatures>,
	/// Optionally, a requirement that only confirmed inputs can be added
	pub require_confirmed_inputs: Option<()>,
}

/// A [`funding_created`] message to be sent to or received from a peer.
///
/// Used in V1 channel establishment
///
/// [`funding_created`]: https://github.com/lightning/bolts/blob/master/02-peer-protocol.md#the-funding_created-message
#[derive(Clone, Debug, PartialEq, Eq)]
pub struct FundingCreated {
	/// A temporary channel ID, until the funding is established
	pub temporary_channel_id: ChannelId,
	/// The funding transaction ID
	pub funding_txid: Txid,
	/// The specific output index funding this channel
	pub funding_output_index: u16,
	/// The signature of the channel initiator (funder) on the initial commitment transaction
	pub signature: Signature,
	#[cfg(taproot)]
	/// The partial signature of the channel initiator (funder)
	pub partial_signature_with_nonce: Option<PartialSignatureWithNonce>,
	#[cfg(taproot)]
	/// Next nonce the channel acceptor should use to finalize the funding output signature
	pub next_local_nonce: Option<musig2::types::PublicNonce>
}

/// A [`funding_signed`] message to be sent to or received from a peer.
///
/// Used in V1 channel establishment
///
/// [`funding_signed`]: https://github.com/lightning/bolts/blob/master/02-peer-protocol.md#the-funding_signed-message
#[derive(Clone, Debug, PartialEq, Eq)]
pub struct FundingSigned {
	/// The channel ID
	pub channel_id: ChannelId,
	/// The signature of the channel acceptor (fundee) on the initial commitment transaction
	pub signature: Signature,
	#[cfg(taproot)]
	/// The partial signature of the channel acceptor (fundee)
	pub partial_signature_with_nonce: Option<PartialSignatureWithNonce>,
}

/// A [`channel_ready`] message to be sent to or received from a peer.
///
/// [`channel_ready`]: https://github.com/lightning/bolts/blob/master/02-peer-protocol.md#the-channel_ready-message
#[derive(Clone, Debug, PartialEq, Eq)]
pub struct ChannelReady {
	/// The channel ID
	pub channel_id: ChannelId,
	/// The per-commitment point of the second commitment transaction
	pub next_per_commitment_point: PublicKey,
	/// If set, provides a `short_channel_id` alias for this channel.
	///
	/// The sender will accept payments to be forwarded over this SCID and forward them to this
	/// messages' recipient.
	pub short_channel_id_alias: Option<u64>,
}

/// A tx_add_input message for adding an input during interactive transaction construction
///
// TODO(dual_funding): Add spec link for `tx_add_input`.
#[derive(Clone, Debug, PartialEq, Eq)]
pub struct TxAddInput {
	/// The channel ID
	pub channel_id: ChannelId,
	/// A randomly chosen unique identifier for this input, which is even for initiators and odd for
	/// non-initiators.
	pub serial_id: u64,
	/// Serialized transaction that contains the output this input spends to verify that it is non
	/// malleable.
	pub prevtx: TransactionU16LenLimited,
	/// The index of the output being spent
	pub prevtx_out: u32,
	/// The sequence number of this input
	pub sequence: u32,
}

/// A tx_add_output message for adding an output during interactive transaction construction.
///
// TODO(dual_funding): Add spec link for `tx_add_output`.
#[derive(Clone, Debug, PartialEq, Eq)]
pub struct TxAddOutput {
	/// The channel ID
	pub channel_id: ChannelId,
	/// A randomly chosen unique identifier for this output, which is even for initiators and odd for
	/// non-initiators.
	pub serial_id: u64,
	/// The satoshi value of the output
	pub sats: u64,
	/// The scriptPubKey for the output
	pub script: Script,
}

/// A tx_remove_input message for removing an input during interactive transaction construction.
///
// TODO(dual_funding): Add spec link for `tx_remove_input`.
#[derive(Clone, Debug, PartialEq, Eq)]
pub struct TxRemoveInput {
	/// The channel ID
	pub channel_id: ChannelId,
	/// The serial ID of the input to be removed
	pub serial_id: u64,
}

/// A tx_remove_output message for removing an output during interactive transaction construction.
///
// TODO(dual_funding): Add spec link for `tx_remove_output`.
#[derive(Clone, Debug, PartialEq, Eq)]
pub struct TxRemoveOutput {
	/// The channel ID
	pub channel_id: ChannelId,
	/// The serial ID of the output to be removed
	pub serial_id: u64,
}

/// A tx_complete message signalling the conclusion of a peer's transaction contributions during
/// interactive transaction construction.
///
// TODO(dual_funding): Add spec link for `tx_complete`.
#[derive(Clone, Debug, PartialEq, Eq)]
pub struct TxComplete {
	/// The channel ID
	pub channel_id: ChannelId,
}

/// A tx_signatures message containing the sender's signatures for a transaction constructed with
/// interactive transaction construction.
///
// TODO(dual_funding): Add spec link for `tx_signatures`.
#[derive(Clone, Debug, PartialEq, Eq)]
pub struct TxSignatures {
	/// The channel ID
	pub channel_id: ChannelId,
	/// The TXID
	pub tx_hash: Txid,
	/// The list of witnesses
	pub witnesses: Vec<Witness>,
}

/// A tx_init_rbf message which initiates a replacement of the transaction after it's been
/// completed.
///
// TODO(dual_funding): Add spec link for `tx_init_rbf`.
#[derive(Clone, Debug, PartialEq, Eq)]
pub struct TxInitRbf {
	/// The channel ID
	pub channel_id: ChannelId,
	/// The locktime of the transaction
	pub locktime: u32,
	/// The feerate of the transaction
	pub feerate_sat_per_1000_weight: u32,
	/// The number of satoshis the sender will contribute to or, if negative, remove from
	/// (e.g. splice-out) the funding output of the transaction
	pub funding_output_contribution: Option<i64>,
}

/// A tx_ack_rbf message which acknowledges replacement of the transaction after it's been
/// completed.
///
// TODO(dual_funding): Add spec link for `tx_ack_rbf`.
#[derive(Clone, Debug, PartialEq, Eq)]
pub struct TxAckRbf {
	/// The channel ID
	pub channel_id: ChannelId,
	/// The number of satoshis the sender will contribute to or, if negative, remove from
	/// (e.g. splice-out) the funding output of the transaction
	pub funding_output_contribution: Option<i64>,
}

/// A tx_abort message which signals the cancellation of an in-progress transaction negotiation.
///
// TODO(dual_funding): Add spec link for `tx_abort`.
#[derive(Clone, Debug, PartialEq, Eq)]
pub struct TxAbort {
	/// The channel ID
	pub channel_id: ChannelId,
	/// Message data
	pub data: Vec<u8>,
}

/// A [`shutdown`] message to be sent to or received from a peer.
///
/// [`shutdown`]: https://github.com/lightning/bolts/blob/master/02-peer-protocol.md#closing-initiation-shutdown
#[derive(Clone, Debug, PartialEq, Eq)]
pub struct Shutdown {
	/// The channel ID
	pub channel_id: ChannelId,
	/// The destination of this peer's funds on closing.
	///
	/// Must be in one of these forms: P2PKH, P2SH, P2WPKH, P2WSH, P2TR.
	pub scriptpubkey: Script,
}

/// The minimum and maximum fees which the sender is willing to place on the closing transaction.
///
/// This is provided in [`ClosingSigned`] by both sides to indicate the fee range they are willing
/// to use.
#[derive(Clone, Debug, PartialEq, Eq)]
pub struct ClosingSignedFeeRange {
	/// The minimum absolute fee, in satoshis, which the sender is willing to place on the closing
	/// transaction.
	pub min_fee_satoshis: u64,
	/// The maximum absolute fee, in satoshis, which the sender is willing to place on the closing
	/// transaction.
	pub max_fee_satoshis: u64,
}

/// A [`closing_signed`] message to be sent to or received from a peer.
///
/// [`closing_signed`]: https://github.com/lightning/bolts/blob/master/02-peer-protocol.md#closing-negotiation-closing_signed
#[derive(Clone, Debug, PartialEq, Eq)]
pub struct ClosingSigned {
	/// The channel ID
	pub channel_id: ChannelId,
	/// The proposed total fee for the closing transaction
	pub fee_satoshis: u64,
	/// A signature on the closing transaction
	pub signature: Signature,
	/// The minimum and maximum fees which the sender is willing to accept, provided only by new
	/// nodes.
	pub fee_range: Option<ClosingSignedFeeRange>,
}

/// An [`update_add_htlc`] message to be sent to or received from a peer.
///
/// [`update_add_htlc`]: https://github.com/lightning/bolts/blob/master/02-peer-protocol.md#adding-an-htlc-update_add_htlc
#[derive(Clone, Debug, PartialEq, Eq)]
pub struct UpdateAddHTLC {
	/// The channel ID
	pub channel_id: ChannelId,
	/// The HTLC ID
	pub htlc_id: u64,
	/// The HTLC value in milli-satoshi
	pub amount_msat: u64,
	/// The payment hash, the pre-image of which controls HTLC redemption
	pub payment_hash: PaymentHash,
	/// The expiry height of the HTLC
	pub cltv_expiry: u32,
	/// The extra fee skimmed by the sender of this message. See
	/// [`ChannelConfig::accept_underpaying_htlcs`].
	///
	/// [`ChannelConfig::accept_underpaying_htlcs`]: crate::util::config::ChannelConfig::accept_underpaying_htlcs
	pub skimmed_fee_msat: Option<u64>,
	pub(crate) onion_routing_packet: OnionPacket,
}

 /// An onion message to be sent to or received from a peer.
 ///
 // TODO: update with link to OM when they are merged into the BOLTs
#[derive(Clone, Debug, PartialEq, Eq)]
pub struct OnionMessage {
	/// Used in decrypting the onion packet's payload.
	pub blinding_point: PublicKey,
	/// The full onion packet including hop data, pubkey, and hmac
	pub onion_routing_packet: onion_message::Packet,
}

/// An [`update_fulfill_htlc`] message to be sent to or received from a peer.
///
/// [`update_fulfill_htlc`]: https://github.com/lightning/bolts/blob/master/02-peer-protocol.md#removing-an-htlc-update_fulfill_htlc-update_fail_htlc-and-update_fail_malformed_htlc
#[derive(Clone, Debug, PartialEq, Eq)]
pub struct UpdateFulfillHTLC {
	/// The channel ID
	pub channel_id: ChannelId,
	/// The HTLC ID
	pub htlc_id: u64,
	/// The pre-image of the payment hash, allowing HTLC redemption
	pub payment_preimage: PaymentPreimage,
}

/// An [`update_fail_htlc`] message to be sent to or received from a peer.
///
/// [`update_fail_htlc`]: https://github.com/lightning/bolts/blob/master/02-peer-protocol.md#removing-an-htlc-update_fulfill_htlc-update_fail_htlc-and-update_fail_malformed_htlc
#[derive(Clone, Debug, PartialEq, Eq)]
pub struct UpdateFailHTLC {
	/// The channel ID
	pub channel_id: ChannelId,
	/// The HTLC ID
	pub htlc_id: u64,
	pub(crate) reason: OnionErrorPacket,
}

/// An [`update_fail_malformed_htlc`] message to be sent to or received from a peer.
///
/// [`update_fail_malformed_htlc`]: https://github.com/lightning/bolts/blob/master/02-peer-protocol.md#removing-an-htlc-update_fulfill_htlc-update_fail_htlc-and-update_fail_malformed_htlc
#[derive(Clone, Debug, PartialEq, Eq)]
pub struct UpdateFailMalformedHTLC {
	/// The channel ID
	pub channel_id: ChannelId,
	/// The HTLC ID
	pub htlc_id: u64,
	pub(crate) sha256_of_onion: [u8; 32],
	/// The failure code
	pub failure_code: u16,
}

/// A [`commitment_signed`] message to be sent to or received from a peer.
///
/// [`commitment_signed`]: https://github.com/lightning/bolts/blob/master/02-peer-protocol.md#committing-updates-so-far-commitment_signed
#[derive(Clone, Debug, PartialEq, Eq)]
pub struct CommitmentSigned {
	/// The channel ID
	pub channel_id: ChannelId,
	/// A signature on the commitment transaction
	pub signature: Signature,
	/// Signatures on the HTLC transactions
	pub htlc_signatures: Vec<Signature>,
	#[cfg(taproot)]
	/// The partial Taproot signature on the commitment transaction
	pub partial_signature_with_nonce: Option<PartialSignatureWithNonce>,
}

/// A [`revoke_and_ack`] message to be sent to or received from a peer.
///
/// [`revoke_and_ack`]: https://github.com/lightning/bolts/blob/master/02-peer-protocol.md#completing-the-transition-to-the-updated-state-revoke_and_ack
#[derive(Clone, Debug, PartialEq, Eq)]
pub struct RevokeAndACK {
	/// The channel ID
	pub channel_id: ChannelId,
	/// The secret corresponding to the per-commitment point
	pub per_commitment_secret: [u8; 32],
	/// The next sender-broadcast commitment transaction's per-commitment point
	pub next_per_commitment_point: PublicKey,
	#[cfg(taproot)]
	/// Musig nonce the recipient should use in their next commitment signature message
	pub next_local_nonce: Option<musig2::types::PublicNonce>
}

/// An [`update_fee`] message to be sent to or received from a peer
///
/// [`update_fee`]: https://github.com/lightning/bolts/blob/master/02-peer-protocol.md#updating-fees-update_fee
#[derive(Clone, Debug, PartialEq, Eq)]
pub struct UpdateFee {
	/// The channel ID
	pub channel_id: ChannelId,
	/// Fee rate per 1000-weight of the transaction
	pub feerate_per_kw: u32,
}

/// A [`channel_reestablish`] message to be sent to or received from a peer.
///
/// [`channel_reestablish`]: https://github.com/lightning/bolts/blob/master/02-peer-protocol.md#message-retransmission
#[derive(Clone, Debug, PartialEq, Eq)]
pub struct ChannelReestablish {
	/// The channel ID
	pub channel_id: ChannelId,
	/// The next commitment number for the sender
	pub next_local_commitment_number: u64,
	/// The next commitment number for the recipient
	pub next_remote_commitment_number: u64,
	/// Proof that the sender knows the per-commitment secret of a specific commitment transaction
	/// belonging to the recipient
	pub your_last_per_commitment_secret: [u8; 32],
	/// The sender's per-commitment point for their current commitment transaction
	pub my_current_per_commitment_point: PublicKey,
	/// The next funding transaction ID
	pub next_funding_txid: Option<Txid>,
}

/// An [`announcement_signatures`] message to be sent to or received from a peer.
///
/// [`announcement_signatures`]: https://github.com/lightning/bolts/blob/master/07-routing-gossip.md#the-announcement_signatures-message
#[derive(Clone, Debug, PartialEq, Eq)]
pub struct AnnouncementSignatures {
	/// The channel ID
	pub channel_id: ChannelId,
	/// The short channel ID
	pub short_channel_id: u64,
	/// A signature by the node key
	pub node_signature: Signature,
	/// A signature by the funding key
	pub bitcoin_signature: Signature,
}

/// An address which can be used to connect to a remote peer.
#[derive(Clone, Debug, PartialEq, Eq)]
pub enum SocketAddress {
	/// An IPv4 address and port on which the peer is listening.
	TcpIpV4 {
		/// The 4-byte IPv4 address
		addr: [u8; 4],
		/// The port on which the node is listening
		port: u16,
	},
	/// An IPv6 address and port on which the peer is listening.
	TcpIpV6 {
		/// The 16-byte IPv6 address
		addr: [u8; 16],
		/// The port on which the node is listening
		port: u16,
	},
	/// An old-style Tor onion address/port on which the peer is listening.
	///
	/// This field is deprecated and the Tor network generally no longer supports V2 Onion
	/// addresses. Thus, the details are not parsed here.
	OnionV2([u8; 12]),
	/// A new-style Tor onion address/port on which the peer is listening.
	///
	/// To create the human-readable "hostname", concatenate the ED25519 pubkey, checksum, and version,
	/// wrap as base32 and append ".onion".
	OnionV3 {
		/// The ed25519 long-term public key of the peer
		ed25519_pubkey: [u8; 32],
		/// The checksum of the pubkey and version, as included in the onion address
		checksum: u16,
		/// The version byte, as defined by the Tor Onion v3 spec.
		version: u8,
		/// The port on which the node is listening
		port: u16,
	},
	/// A hostname/port on which the peer is listening.
	Hostname {
		/// The hostname on which the node is listening.
		hostname: Hostname,
		/// The port on which the node is listening.
		port: u16,
	},
}
impl SocketAddress {
	/// Gets the ID of this address type. Addresses in [`NodeAnnouncement`] messages should be sorted
	/// by this.
	pub(crate) fn get_id(&self) -> u8 {
		match self {
			&SocketAddress::TcpIpV4 {..} => { 1 },
			&SocketAddress::TcpIpV6 {..} => { 2 },
			&SocketAddress::OnionV2(_) => { 3 },
			&SocketAddress::OnionV3 {..} => { 4 },
			&SocketAddress::Hostname {..} => { 5 },
		}
	}

	/// Strict byte-length of address descriptor, 1-byte type not recorded
	fn len(&self) -> u16 {
		match self {
			&SocketAddress::TcpIpV4 { .. } => { 6 },
			&SocketAddress::TcpIpV6 { .. } => { 18 },
			&SocketAddress::OnionV2(_) => { 12 },
			&SocketAddress::OnionV3 { .. } => { 37 },
			// Consists of 1-byte hostname length, hostname bytes, and 2-byte port.
			&SocketAddress::Hostname { ref hostname, .. } => { u16::from(hostname.len()) + 3 },
		}
	}

	/// The maximum length of any address descriptor, not including the 1-byte type.
	/// This maximum length is reached by a hostname address descriptor:
	/// a hostname with a maximum length of 255, its 1-byte length and a 2-byte port.
	pub(crate) const MAX_LEN: u16 = 258;
}

impl Writeable for SocketAddress {
	fn write<W: Writer>(&self, writer: &mut W) -> Result<(), io::Error> {
		match self {
			&SocketAddress::TcpIpV4 { ref addr, ref port } => {
				1u8.write(writer)?;
				addr.write(writer)?;
				port.write(writer)?;
			},
			&SocketAddress::TcpIpV6 { ref addr, ref port } => {
				2u8.write(writer)?;
				addr.write(writer)?;
				port.write(writer)?;
			},
			&SocketAddress::OnionV2(bytes) => {
				3u8.write(writer)?;
				bytes.write(writer)?;
			},
			&SocketAddress::OnionV3 { ref ed25519_pubkey, ref checksum, ref version, ref port } => {
				4u8.write(writer)?;
				ed25519_pubkey.write(writer)?;
				checksum.write(writer)?;
				version.write(writer)?;
				port.write(writer)?;
			},
			&SocketAddress::Hostname { ref hostname, ref port } => {
				5u8.write(writer)?;
				hostname.write(writer)?;
				port.write(writer)?;
			},
		}
		Ok(())
	}
}

impl Readable for Result<SocketAddress, u8> {
	fn read<R: Read>(reader: &mut R) -> Result<Result<SocketAddress, u8>, DecodeError> {
		let byte = <u8 as Readable>::read(reader)?;
		match byte {
			1 => {
				Ok(Ok(SocketAddress::TcpIpV4 {
					addr: Readable::read(reader)?,
					port: Readable::read(reader)?,
				}))
			},
			2 => {
				Ok(Ok(SocketAddress::TcpIpV6 {
					addr: Readable::read(reader)?,
					port: Readable::read(reader)?,
				}))
			},
			3 => Ok(Ok(SocketAddress::OnionV2(Readable::read(reader)?))),
			4 => {
				Ok(Ok(SocketAddress::OnionV3 {
					ed25519_pubkey: Readable::read(reader)?,
					checksum: Readable::read(reader)?,
					version: Readable::read(reader)?,
					port: Readable::read(reader)?,
				}))
			},
			5 => {
				Ok(Ok(SocketAddress::Hostname {
					hostname: Readable::read(reader)?,
					port: Readable::read(reader)?,
				}))
			},
			_ => return Ok(Err(byte)),
		}
	}
}

impl Readable for SocketAddress {
	fn read<R: Read>(reader: &mut R) -> Result<SocketAddress, DecodeError> {
		match Readable::read(reader) {
			Ok(Ok(res)) => Ok(res),
			Ok(Err(_)) => Err(DecodeError::UnknownVersion),
			Err(e) => Err(e),
		}
	}
}

/// [`SocketAddress`] error variants
#[derive(Debug, Eq, PartialEq, Clone)]
pub enum SocketAddressParseError {
	/// Socket address (IPv4/IPv6) parsing error
	SocketAddrParse,
	/// Invalid input format
	InvalidInput,
	/// Invalid port
	InvalidPort,
	/// Invalid onion v3 address
	InvalidOnionV3,
}

impl fmt::Display for SocketAddressParseError {
	fn fmt(&self, f: &mut fmt::Formatter) -> fmt::Result {
		match self {
			SocketAddressParseError::SocketAddrParse => write!(f, "Socket address (IPv4/IPv6) parsing error"),
			SocketAddressParseError::InvalidInput => write!(f, "Invalid input format. \
				Expected: \"<ipv4>:<port>\", \"[<ipv6>]:<port>\", \"<onion address>.onion:<port>\" or \"<hostname>:<port>\""),
			SocketAddressParseError::InvalidPort => write!(f, "Invalid port"),
			SocketAddressParseError::InvalidOnionV3 => write!(f, "Invalid onion v3 address"),
		}
	}
}

#[cfg(feature = "std")]
impl From<std::net::SocketAddrV4> for SocketAddress {
		fn from(addr: std::net::SocketAddrV4) -> Self {
			SocketAddress::TcpIpV4 { addr: addr.ip().octets(), port: addr.port() }
		}
}

#[cfg(feature = "std")]
impl From<std::net::SocketAddrV6> for SocketAddress {
		fn from(addr: std::net::SocketAddrV6) -> Self {
			SocketAddress::TcpIpV6 { addr: addr.ip().octets(), port: addr.port() }
		}
}

#[cfg(feature = "std")]
impl From<std::net::SocketAddr> for SocketAddress {
		fn from(addr: std::net::SocketAddr) -> Self {
			match addr {
				std::net::SocketAddr::V4(addr) => addr.into(),
				std::net::SocketAddr::V6(addr) => addr.into(),
			}
		}
}

#[cfg(feature = "std")]
impl std::net::ToSocketAddrs for SocketAddress {
<<<<<<< HEAD
	type Iter = std::vec::IntoIter<std::net::SocketAddr>;
=======
	type Iter = std::option::IntoIter<std::net::SocketAddr>;
>>>>>>> 0f2dab8f

	fn to_socket_addrs(&self) -> std::io::Result<Self::Iter> {
		match self {
			SocketAddress::TcpIpV4 { addr, port } => {
				let ip_addr = std::net::Ipv4Addr::from(*addr);
<<<<<<< HEAD
				let socket_addr = SocketAddr::new(ip_addr.into(), *port);
				Ok(vec![socket_addr].into_iter())
			}
			SocketAddress::TcpIpV6 { addr, port } => {
				let ip_addr = std::net::Ipv6Addr::from(*addr);
				let socket_addr = SocketAddr::new(ip_addr.into(), *port);
				Ok(vec![socket_addr].into_iter())
			}
			SocketAddress::Hostname { ref hostname, port } => {
				let socket_addr: Vec<SocketAddr> = (hostname.as_str(), *port).to_socket_addrs()?.collect();
				Ok(socket_addr.into_iter())
			}
			SocketAddress::OnionV2(..) => {
				Err(std::io::Error::new(std::io::ErrorKind::Other, "Resolution of these \
				addresses is currently unsupported."))
			}
			SocketAddress::OnionV3 { .. } => {
				Err(std::io::Error::new(std::io::ErrorKind::Other, "Resolution of these \
				addresses is currently unsupported."))
			}
		}
	}
}

fn parse_onion_address(host: &str, port: u16) -> Result<SocketAddress, SocketAddressParseError> {
=======
				(ip_addr, *port).to_socket_addrs()
			}
			SocketAddress::TcpIpV6 { addr, port } => {
				let ip_addr = std::net::Ipv6Addr::from(*addr);
				(ip_addr, *port).to_socket_addrs()
			}
			SocketAddress::Hostname { ref hostname, port } => {
				Ok((hostname.as_str(), *port).to_socket_addrs()?.next().into_iter())
			}
			SocketAddress::OnionV2(..) => {
				Err(std::io::Error::from(std::io::ErrorKind::Other))
			}
			SocketAddress::OnionV3 { .. } => {
				Err(std::io::Error::from(std::io::ErrorKind::Other))
			}
		}
	}
}

/// Parses an OnionV3 host and port into a [`SocketAddress::OnionV3`].
///
/// The host part must end with ".onion".
pub fn parse_onion_address(host: &str, port: u16) -> Result<SocketAddress, SocketAddressParseError> {
>>>>>>> 0f2dab8f
	if host.ends_with(".onion") {
		let domain = &host[..host.len() - ".onion".len()];
		if domain.len() != 56 {
			return Err(SocketAddressParseError::InvalidOnionV3);
		}
		let onion =  base32::Alphabet::RFC4648 { padding: false }.decode(&domain).map_err(|_| SocketAddressParseError::InvalidOnionV3)?;
		if onion.len() != 35 {
			return Err(SocketAddressParseError::InvalidOnionV3);
		}
		let version = onion[0];
		let first_checksum_flag = onion[1];
		let second_checksum_flag = onion[2];
		let mut ed25519_pubkey = [0; 32];
		ed25519_pubkey.copy_from_slice(&onion[3..35]);
		let checksum = u16::from_be_bytes([first_checksum_flag, second_checksum_flag]);
		return Ok(SocketAddress::OnionV3 { ed25519_pubkey, checksum, version, port });

	} else {
		return Err(SocketAddressParseError::InvalidInput);
	}
}

#[cfg(feature = "std")]
impl FromStr for SocketAddress {
	type Err = SocketAddressParseError;

	fn from_str(s: &str) -> Result<Self, Self::Err> {
		match std::net::SocketAddr::from_str(s) {
			Ok(addr) => Ok(addr.into()),
			Err(_) => {
				let trimmed_input = match s.rfind(":") {
					Some(pos) => pos,
					None => return Err(SocketAddressParseError::InvalidInput),
				};
				let host = &s[..trimmed_input];
				let port: u16 = s[trimmed_input + 1..].parse().map_err(|_| SocketAddressParseError::InvalidPort)?;
				if host.ends_with(".onion") {
					return parse_onion_address(host, port);
				};
				if let Ok(hostname) = Hostname::try_from(s[..trimmed_input].to_string()) {
					return Ok(SocketAddress::Hostname { hostname, port });
				};
				return Err(SocketAddressParseError::SocketAddrParse)
			},
		}
	}
}

/// Represents the set of gossip messages that require a signature from a node's identity key.
pub enum UnsignedGossipMessage<'a> {
	/// An unsigned channel announcement.
	ChannelAnnouncement(&'a UnsignedChannelAnnouncement),
	/// An unsigned channel update.
	ChannelUpdate(&'a UnsignedChannelUpdate),
	/// An unsigned node announcement.
	NodeAnnouncement(&'a UnsignedNodeAnnouncement)
}

impl<'a> Writeable for UnsignedGossipMessage<'a> {
	fn write<W: Writer>(&self, writer: &mut W) -> Result<(), io::Error> {
		match self {
			UnsignedGossipMessage::ChannelAnnouncement(ref msg) => msg.write(writer),
			UnsignedGossipMessage::ChannelUpdate(ref msg) => msg.write(writer),
			UnsignedGossipMessage::NodeAnnouncement(ref msg) => msg.write(writer),
		}
	}
}

/// The unsigned part of a [`node_announcement`] message.
///
/// [`node_announcement`]: https://github.com/lightning/bolts/blob/master/07-routing-gossip.md#the-node_announcement-message
#[derive(Clone, Debug, PartialEq, Eq)]
pub struct UnsignedNodeAnnouncement {
	/// The advertised features
	pub features: NodeFeatures,
	/// A strictly monotonic announcement counter, with gaps allowed
	pub timestamp: u32,
	/// The `node_id` this announcement originated from (don't rebroadcast the `node_announcement` back
	/// to this node).
	pub node_id: NodeId,
	/// An RGB color for UI purposes
	pub rgb: [u8; 3],
	/// An alias, for UI purposes.
	///
	/// This should be sanitized before use. There is no guarantee of uniqueness.
	pub alias: NodeAlias,
	/// List of addresses on which this node is reachable
	pub addresses: Vec<SocketAddress>,
	pub(crate) excess_address_data: Vec<u8>,
	pub(crate) excess_data: Vec<u8>,
}
#[derive(Clone, Debug, PartialEq, Eq)]
/// A [`node_announcement`] message to be sent to or received from a peer.
///
/// [`node_announcement`]: https://github.com/lightning/bolts/blob/master/07-routing-gossip.md#the-node_announcement-message
pub struct NodeAnnouncement {
	/// The signature by the node key
	pub signature: Signature,
	/// The actual content of the announcement
	pub contents: UnsignedNodeAnnouncement,
}

/// The unsigned part of a [`channel_announcement`] message.
///
/// [`channel_announcement`]: https://github.com/lightning/bolts/blob/master/07-routing-gossip.md#the-channel_announcement-message
#[derive(Clone, Debug, PartialEq, Eq)]
pub struct UnsignedChannelAnnouncement {
	/// The advertised channel features
	pub features: ChannelFeatures,
	/// The genesis hash of the blockchain where the channel is to be opened
	pub chain_hash: BlockHash,
	/// The short channel ID
	pub short_channel_id: u64,
	/// One of the two `node_id`s which are endpoints of this channel
	pub node_id_1: NodeId,
	/// The other of the two `node_id`s which are endpoints of this channel
	pub node_id_2: NodeId,
	/// The funding key for the first node
	pub bitcoin_key_1: NodeId,
	/// The funding key for the second node
	pub bitcoin_key_2: NodeId,
	/// Excess data which was signed as a part of the message which we do not (yet) understand how
	/// to decode.
	///
	/// This is stored to ensure forward-compatibility as new fields are added to the lightning gossip protocol.
	pub excess_data: Vec<u8>,
}
/// A [`channel_announcement`] message to be sent to or received from a peer.
///
/// [`channel_announcement`]: https://github.com/lightning/bolts/blob/master/07-routing-gossip.md#the-channel_announcement-message
#[derive(Clone, Debug, PartialEq, Eq)]
pub struct ChannelAnnouncement {
	/// Authentication of the announcement by the first public node
	pub node_signature_1: Signature,
	/// Authentication of the announcement by the second public node
	pub node_signature_2: Signature,
	/// Proof of funding UTXO ownership by the first public node
	pub bitcoin_signature_1: Signature,
	/// Proof of funding UTXO ownership by the second public node
	pub bitcoin_signature_2: Signature,
	/// The actual announcement
	pub contents: UnsignedChannelAnnouncement,
}

/// The unsigned part of a [`channel_update`] message.
///
/// [`channel_update`]: https://github.com/lightning/bolts/blob/master/07-routing-gossip.md#the-channel_update-message
#[derive(Clone, Debug, PartialEq, Eq)]
pub struct UnsignedChannelUpdate {
	/// The genesis hash of the blockchain where the channel is to be opened
	pub chain_hash: BlockHash,
	/// The short channel ID
	pub short_channel_id: u64,
	/// A strictly monotonic announcement counter, with gaps allowed, specific to this channel
	pub timestamp: u32,
	/// Channel flags
	pub flags: u8,
	/// The number of blocks such that if:
	/// `incoming_htlc.cltv_expiry < outgoing_htlc.cltv_expiry + cltv_expiry_delta`
	/// then we need to fail the HTLC backwards. When forwarding an HTLC, `cltv_expiry_delta` determines
	/// the outgoing HTLC's minimum `cltv_expiry` value -- so, if an incoming HTLC comes in with a
	/// `cltv_expiry` of 100000, and the node we're forwarding to has a `cltv_expiry_delta` value of 10,
	/// then we'll check that the outgoing HTLC's `cltv_expiry` value is at least 100010 before
	/// forwarding. Note that the HTLC sender is the one who originally sets this value when
	/// constructing the route.
	pub cltv_expiry_delta: u16,
	/// The minimum HTLC size incoming to sender, in milli-satoshi
	pub htlc_minimum_msat: u64,
	/// The maximum HTLC value incoming to sender, in milli-satoshi.
	///
	/// This used to be optional.
	pub htlc_maximum_msat: u64,
	/// The base HTLC fee charged by sender, in milli-satoshi
	pub fee_base_msat: u32,
	/// The amount to fee multiplier, in micro-satoshi
	pub fee_proportional_millionths: u32,
	/// Excess data which was signed as a part of the message which we do not (yet) understand how
	/// to decode.
	///
	/// This is stored to ensure forward-compatibility as new fields are added to the lightning gossip protocol.
	pub excess_data: Vec<u8>,
}
/// A [`channel_update`] message to be sent to or received from a peer.
///
/// [`channel_update`]: https://github.com/lightning/bolts/blob/master/07-routing-gossip.md#the-channel_update-message
#[derive(Clone, Debug, PartialEq, Eq)]
pub struct ChannelUpdate {
	/// A signature of the channel update
	pub signature: Signature,
	/// The actual channel update
	pub contents: UnsignedChannelUpdate,
}

/// A [`query_channel_range`] message is used to query a peer for channel
/// UTXOs in a range of blocks. The recipient of a query makes a best
/// effort to reply to the query using one or more [`ReplyChannelRange`]
/// messages.
///
/// [`query_channel_range`]: https://github.com/lightning/bolts/blob/master/07-routing-gossip.md#the-query_channel_range-and-reply_channel_range-messages
#[derive(Clone, Debug, PartialEq, Eq)]
pub struct QueryChannelRange {
	/// The genesis hash of the blockchain being queried
	pub chain_hash: BlockHash,
	/// The height of the first block for the channel UTXOs being queried
	pub first_blocknum: u32,
	/// The number of blocks to include in the query results
	pub number_of_blocks: u32,
}

/// A [`reply_channel_range`] message is a reply to a [`QueryChannelRange`]
/// message.
///
/// Multiple `reply_channel_range` messages can be sent in reply
/// to a single [`QueryChannelRange`] message. The query recipient makes a
/// best effort to respond based on their local network view which may
/// not be a perfect view of the network. The `short_channel_id`s in the
/// reply are encoded. We only support `encoding_type=0` uncompressed
/// serialization and do not support `encoding_type=1` zlib serialization.
///
/// [`reply_channel_range`]: https://github.com/lightning/bolts/blob/master/07-routing-gossip.md#the-query_channel_range-and-reply_channel_range-messages
#[derive(Clone, Debug, PartialEq, Eq)]
pub struct ReplyChannelRange {
	/// The genesis hash of the blockchain being queried
	pub chain_hash: BlockHash,
	/// The height of the first block in the range of the reply
	pub first_blocknum: u32,
	/// The number of blocks included in the range of the reply
	pub number_of_blocks: u32,
	/// True when this is the final reply for a query
	pub sync_complete: bool,
	/// The `short_channel_id`s in the channel range
	pub short_channel_ids: Vec<u64>,
}

/// A [`query_short_channel_ids`] message is used to query a peer for
/// routing gossip messages related to one or more `short_channel_id`s.
///
/// The query recipient will reply with the latest, if available,
/// [`ChannelAnnouncement`], [`ChannelUpdate`] and [`NodeAnnouncement`] messages
/// it maintains for the requested `short_channel_id`s followed by a
/// [`ReplyShortChannelIdsEnd`] message. The `short_channel_id`s sent in
/// this query are encoded. We only support `encoding_type=0` uncompressed
/// serialization and do not support `encoding_type=1` zlib serialization.
///
/// [`query_short_channel_ids`]: https://github.com/lightning/bolts/blob/master/07-routing-gossip.md#the-query_short_channel_idsreply_short_channel_ids_end-messages
#[derive(Clone, Debug, PartialEq, Eq)]
pub struct QueryShortChannelIds {
	/// The genesis hash of the blockchain being queried
	pub chain_hash: BlockHash,
	/// The short_channel_ids that are being queried
	pub short_channel_ids: Vec<u64>,
}

/// A [`reply_short_channel_ids_end`] message is sent as a reply to a
/// message. The query recipient makes a best
/// effort to respond based on their local network view which may not be
/// a perfect view of the network.
///
/// [`reply_short_channel_ids_end`]: https://github.com/lightning/bolts/blob/master/07-routing-gossip.md#the-query_short_channel_idsreply_short_channel_ids_end-messages
#[derive(Clone, Debug, PartialEq, Eq)]
pub struct ReplyShortChannelIdsEnd {
	/// The genesis hash of the blockchain that was queried
	pub chain_hash: BlockHash,
	/// Indicates if the query recipient maintains up-to-date channel
	/// information for the `chain_hash`
	pub full_information: bool,
}

/// A [`gossip_timestamp_filter`] message is used by a node to request
/// gossip relay for messages in the requested time range when the
/// `gossip_queries` feature has been negotiated.
///
/// [`gossip_timestamp_filter`]: https://github.com/lightning/bolts/blob/master/07-routing-gossip.md#the-gossip_timestamp_filter-message
#[derive(Clone, Debug, PartialEq, Eq)]
pub struct GossipTimestampFilter {
	/// The genesis hash of the blockchain for channel and node information
	pub chain_hash: BlockHash,
	/// The starting unix timestamp
	pub first_timestamp: u32,
	/// The range of information in seconds
	pub timestamp_range: u32,
}

/// Encoding type for data compression of collections in gossip queries.
///
/// We do not support `encoding_type=1` zlib serialization [defined in BOLT
/// #7](https://github.com/lightning/bolts/blob/master/07-routing-gossip.md#query-messages).
enum EncodingType {
	Uncompressed = 0x00,
}

/// Used to put an error message in a [`LightningError`].
#[derive(Clone, Debug, PartialEq)]
pub enum ErrorAction {
	/// The peer took some action which made us think they were useless. Disconnect them.
	DisconnectPeer {
		/// An error message which we should make an effort to send before we disconnect.
		msg: Option<ErrorMessage>
	},
	/// The peer did something incorrect. Tell them without closing any channels and disconnect them.
	DisconnectPeerWithWarning {
		/// A warning message which we should make an effort to send before we disconnect.
		msg: WarningMessage,
	},
	/// The peer did something harmless that we weren't able to process, just log and ignore
	// New code should *not* use this. New code must use IgnoreAndLog, below!
	IgnoreError,
	/// The peer did something harmless that we weren't able to meaningfully process.
	/// If the error is logged, log it at the given level.
	IgnoreAndLog(logger::Level),
	/// The peer provided us with a gossip message which we'd already seen. In most cases this
	/// should be ignored, but it may result in the message being forwarded if it is a duplicate of
	/// our own channel announcements.
	IgnoreDuplicateGossip,
	/// The peer did something incorrect. Tell them.
	SendErrorMessage {
		/// The message to send.
		msg: ErrorMessage,
	},
	/// The peer did something incorrect. Tell them without closing any channels.
	SendWarningMessage {
		/// The message to send.
		msg: WarningMessage,
		/// The peer may have done something harmless that we weren't able to meaningfully process,
		/// though we should still tell them about it.
		/// If this event is logged, log it at the given level.
		log_level: logger::Level,
	},
}

/// An Err type for failure to process messages.
#[derive(Clone, Debug)]
pub struct LightningError {
	/// A human-readable message describing the error
	pub err: String,
	/// The action which should be taken against the offending peer.
	pub action: ErrorAction,
}

/// Struct used to return values from [`RevokeAndACK`] messages, containing a bunch of commitment
/// transaction updates if they were pending.
#[derive(Clone, Debug, PartialEq, Eq)]
pub struct CommitmentUpdate {
	/// `update_add_htlc` messages which should be sent
	pub update_add_htlcs: Vec<UpdateAddHTLC>,
	/// `update_fulfill_htlc` messages which should be sent
	pub update_fulfill_htlcs: Vec<UpdateFulfillHTLC>,
	/// `update_fail_htlc` messages which should be sent
	pub update_fail_htlcs: Vec<UpdateFailHTLC>,
	/// `update_fail_malformed_htlc` messages which should be sent
	pub update_fail_malformed_htlcs: Vec<UpdateFailMalformedHTLC>,
	/// An `update_fee` message which should be sent
	pub update_fee: Option<UpdateFee>,
	/// A `commitment_signed` message which should be sent
	pub commitment_signed: CommitmentSigned,
}

/// A trait to describe an object which can receive channel messages.
///
/// Messages MAY be called in parallel when they originate from different `their_node_ids`, however
/// they MUST NOT be called in parallel when the two calls have the same `their_node_id`.
pub trait ChannelMessageHandler : MessageSendEventsProvider {
	// Channel init:
	/// Handle an incoming `open_channel` message from the given peer.
	fn handle_open_channel(&self, their_node_id: &PublicKey, msg: &OpenChannel);
	/// Handle an incoming `open_channel2` message from the given peer.
	fn handle_open_channel_v2(&self, their_node_id: &PublicKey, msg: &OpenChannelV2);
	/// Handle an incoming `accept_channel` message from the given peer.
	fn handle_accept_channel(&self, their_node_id: &PublicKey, msg: &AcceptChannel);
	/// Handle an incoming `accept_channel2` message from the given peer.
	fn handle_accept_channel_v2(&self, their_node_id: &PublicKey, msg: &AcceptChannelV2);
	/// Handle an incoming `funding_created` message from the given peer.
	fn handle_funding_created(&self, their_node_id: &PublicKey, msg: &FundingCreated);
	/// Handle an incoming `funding_signed` message from the given peer.
	fn handle_funding_signed(&self, their_node_id: &PublicKey, msg: &FundingSigned);
	/// Handle an incoming `channel_ready` message from the given peer.
	fn handle_channel_ready(&self, their_node_id: &PublicKey, msg: &ChannelReady);

	// Channel close:
	/// Handle an incoming `shutdown` message from the given peer.
	fn handle_shutdown(&self, their_node_id: &PublicKey, msg: &Shutdown);
	/// Handle an incoming `closing_signed` message from the given peer.
	fn handle_closing_signed(&self, their_node_id: &PublicKey, msg: &ClosingSigned);

	// Interactive channel construction
	/// Handle an incoming `tx_add_input message` from the given peer.
	fn handle_tx_add_input(&self, their_node_id: &PublicKey, msg: &TxAddInput);
	/// Handle an incoming `tx_add_output` message from the given peer.
	fn handle_tx_add_output(&self, their_node_id: &PublicKey, msg: &TxAddOutput);
	/// Handle an incoming `tx_remove_input` message from the given peer.
	fn handle_tx_remove_input(&self, their_node_id: &PublicKey, msg: &TxRemoveInput);
	/// Handle an incoming `tx_remove_output` message from the given peer.
	fn handle_tx_remove_output(&self, their_node_id: &PublicKey, msg: &TxRemoveOutput);
	/// Handle an incoming `tx_complete message` from the given peer.
	fn handle_tx_complete(&self, their_node_id: &PublicKey, msg: &TxComplete);
	/// Handle an incoming `tx_signatures` message from the given peer.
	fn handle_tx_signatures(&self, their_node_id: &PublicKey, msg: &TxSignatures);
	/// Handle an incoming `tx_init_rbf` message from the given peer.
	fn handle_tx_init_rbf(&self, their_node_id: &PublicKey, msg: &TxInitRbf);
	/// Handle an incoming `tx_ack_rbf` message from the given peer.
	fn handle_tx_ack_rbf(&self, their_node_id: &PublicKey, msg: &TxAckRbf);
	/// Handle an incoming `tx_abort message` from the given peer.
	fn handle_tx_abort(&self, their_node_id: &PublicKey, msg: &TxAbort);

	// HTLC handling:
	/// Handle an incoming `update_add_htlc` message from the given peer.
	fn handle_update_add_htlc(&self, their_node_id: &PublicKey, msg: &UpdateAddHTLC);
	/// Handle an incoming `update_fulfill_htlc` message from the given peer.
	fn handle_update_fulfill_htlc(&self, their_node_id: &PublicKey, msg: &UpdateFulfillHTLC);
	/// Handle an incoming `update_fail_htlc` message from the given peer.
	fn handle_update_fail_htlc(&self, their_node_id: &PublicKey, msg: &UpdateFailHTLC);
	/// Handle an incoming `update_fail_malformed_htlc` message from the given peer.
	fn handle_update_fail_malformed_htlc(&self, their_node_id: &PublicKey, msg: &UpdateFailMalformedHTLC);
	/// Handle an incoming `commitment_signed` message from the given peer.
	fn handle_commitment_signed(&self, their_node_id: &PublicKey, msg: &CommitmentSigned);
	/// Handle an incoming `revoke_and_ack` message from the given peer.
	fn handle_revoke_and_ack(&self, their_node_id: &PublicKey, msg: &RevokeAndACK);

	/// Handle an incoming `update_fee` message from the given peer.
	fn handle_update_fee(&self, their_node_id: &PublicKey, msg: &UpdateFee);

	// Channel-to-announce:
	/// Handle an incoming `announcement_signatures` message from the given peer.
	fn handle_announcement_signatures(&self, their_node_id: &PublicKey, msg: &AnnouncementSignatures);

	// Connection loss/reestablish:
	/// Indicates a connection to the peer failed/an existing connection was lost.
	fn peer_disconnected(&self, their_node_id: &PublicKey);

	/// Handle a peer reconnecting, possibly generating `channel_reestablish` message(s).
	///
	/// May return an `Err(())` if the features the peer supports are not sufficient to communicate
	/// with us. Implementors should be somewhat conservative about doing so, however, as other
	/// message handlers may still wish to communicate with this peer.
	fn peer_connected(&self, their_node_id: &PublicKey, msg: &Init, inbound: bool) -> Result<(), ()>;
	/// Handle an incoming `channel_reestablish` message from the given peer.
	fn handle_channel_reestablish(&self, their_node_id: &PublicKey, msg: &ChannelReestablish);

	/// Handle an incoming `channel_update` message from the given peer.
	fn handle_channel_update(&self, their_node_id: &PublicKey, msg: &ChannelUpdate);

	// Error:
	/// Handle an incoming `error` message from the given peer.
	fn handle_error(&self, their_node_id: &PublicKey, msg: &ErrorMessage);

	// Handler information:
	/// Gets the node feature flags which this handler itself supports. All available handlers are
	/// queried similarly and their feature flags are OR'd together to form the [`NodeFeatures`]
	/// which are broadcasted in our [`NodeAnnouncement`] message.
	fn provided_node_features(&self) -> NodeFeatures;

	/// Gets the init feature flags which should be sent to the given peer. All available handlers
	/// are queried similarly and their feature flags are OR'd together to form the [`InitFeatures`]
	/// which are sent in our [`Init`] message.
	///
	/// Note that this method is called before [`Self::peer_connected`].
	fn provided_init_features(&self, their_node_id: &PublicKey) -> InitFeatures;

	/// Gets the genesis hashes for this `ChannelMessageHandler` indicating which chains it supports.
	///
	/// If it's `None`, then no particular network chain hash compatibility will be enforced when
	/// connecting to peers.
	fn get_genesis_hashes(&self) -> Option<Vec<ChainHash>>;
}

/// A trait to describe an object which can receive routing messages.
///
/// # Implementor DoS Warnings
///
/// For messages enabled with the `gossip_queries` feature there are potential DoS vectors when
/// handling inbound queries. Implementors using an on-disk network graph should be aware of
/// repeated disk I/O for queries accessing different parts of the network graph.
pub trait RoutingMessageHandler : MessageSendEventsProvider {
	/// Handle an incoming `node_announcement` message, returning `true` if it should be forwarded on,
	/// `false` or returning an `Err` otherwise.
	fn handle_node_announcement(&self, msg: &NodeAnnouncement) -> Result<bool, LightningError>;
	/// Handle a `channel_announcement` message, returning `true` if it should be forwarded on, `false`
	/// or returning an `Err` otherwise.
	fn handle_channel_announcement(&self, msg: &ChannelAnnouncement) -> Result<bool, LightningError>;
	/// Handle an incoming `channel_update` message, returning true if it should be forwarded on,
	/// `false` or returning an `Err` otherwise.
	fn handle_channel_update(&self, msg: &ChannelUpdate) -> Result<bool, LightningError>;
	/// Gets channel announcements and updates required to dump our routing table to a remote node,
	/// starting at the `short_channel_id` indicated by `starting_point` and including announcements
	/// for a single channel.
	fn get_next_channel_announcement(&self, starting_point: u64) -> Option<(ChannelAnnouncement, Option<ChannelUpdate>, Option<ChannelUpdate>)>;
	/// Gets a node announcement required to dump our routing table to a remote node, starting at
	/// the node *after* the provided pubkey and including up to one announcement immediately
	/// higher (as defined by `<PublicKey as Ord>::cmp`) than `starting_point`.
	/// If `None` is provided for `starting_point`, we start at the first node.
	fn get_next_node_announcement(&self, starting_point: Option<&NodeId>) -> Option<NodeAnnouncement>;
	/// Called when a connection is established with a peer. This can be used to
	/// perform routing table synchronization using a strategy defined by the
	/// implementor.
	///
	/// May return an `Err(())` if the features the peer supports are not sufficient to communicate
	/// with us. Implementors should be somewhat conservative about doing so, however, as other
	/// message handlers may still wish to communicate with this peer.
	fn peer_connected(&self, their_node_id: &PublicKey, init: &Init, inbound: bool) -> Result<(), ()>;
	/// Handles the reply of a query we initiated to learn about channels
	/// for a given range of blocks. We can expect to receive one or more
	/// replies to a single query.
	fn handle_reply_channel_range(&self, their_node_id: &PublicKey, msg: ReplyChannelRange) -> Result<(), LightningError>;
	/// Handles the reply of a query we initiated asking for routing gossip
	/// messages for a list of channels. We should receive this message when
	/// a node has completed its best effort to send us the pertaining routing
	/// gossip messages.
	fn handle_reply_short_channel_ids_end(&self, their_node_id: &PublicKey, msg: ReplyShortChannelIdsEnd) -> Result<(), LightningError>;
	/// Handles when a peer asks us to send a list of `short_channel_id`s
	/// for the requested range of blocks.
	fn handle_query_channel_range(&self, their_node_id: &PublicKey, msg: QueryChannelRange) -> Result<(), LightningError>;
	/// Handles when a peer asks us to send routing gossip messages for a
	/// list of `short_channel_id`s.
	fn handle_query_short_channel_ids(&self, their_node_id: &PublicKey, msg: QueryShortChannelIds) -> Result<(), LightningError>;

	// Handler queueing status:
	/// Indicates that there are a large number of [`ChannelAnnouncement`] (or other) messages
	/// pending some async action. While there is no guarantee of the rate of future messages, the
	/// caller should seek to reduce the rate of new gossip messages handled, especially
	/// [`ChannelAnnouncement`]s.
	fn processing_queue_high(&self) -> bool;

	// Handler information:
	/// Gets the node feature flags which this handler itself supports. All available handlers are
	/// queried similarly and their feature flags are OR'd together to form the [`NodeFeatures`]
	/// which are broadcasted in our [`NodeAnnouncement`] message.
	fn provided_node_features(&self) -> NodeFeatures;
	/// Gets the init feature flags which should be sent to the given peer. All available handlers
	/// are queried similarly and their feature flags are OR'd together to form the [`InitFeatures`]
	/// which are sent in our [`Init`] message.
	///
	/// Note that this method is called before [`Self::peer_connected`].
	fn provided_init_features(&self, their_node_id: &PublicKey) -> InitFeatures;
}

/// A trait to describe an object that can receive onion messages.
pub trait OnionMessageHandler : OnionMessageProvider {
	/// Handle an incoming `onion_message` message from the given peer.
	fn handle_onion_message(&self, peer_node_id: &PublicKey, msg: &OnionMessage);
	/// Called when a connection is established with a peer. Can be used to track which peers
	/// advertise onion message support and are online.
	///
	/// May return an `Err(())` if the features the peer supports are not sufficient to communicate
	/// with us. Implementors should be somewhat conservative about doing so, however, as other
	/// message handlers may still wish to communicate with this peer.
	fn peer_connected(&self, their_node_id: &PublicKey, init: &Init, inbound: bool) -> Result<(), ()>;
	/// Indicates a connection to the peer failed/an existing connection was lost. Allows handlers to
	/// drop and refuse to forward onion messages to this peer.
	fn peer_disconnected(&self, their_node_id: &PublicKey);

	// Handler information:
	/// Gets the node feature flags which this handler itself supports. All available handlers are
	/// queried similarly and their feature flags are OR'd together to form the [`NodeFeatures`]
	/// which are broadcasted in our [`NodeAnnouncement`] message.
	fn provided_node_features(&self) -> NodeFeatures;

	/// Gets the init feature flags which should be sent to the given peer. All available handlers
	/// are queried similarly and their feature flags are OR'd together to form the [`InitFeatures`]
	/// which are sent in our [`Init`] message.
	///
	/// Note that this method is called before [`Self::peer_connected`].
	fn provided_init_features(&self, their_node_id: &PublicKey) -> InitFeatures;
}

mod fuzzy_internal_msgs {
	use bitcoin::secp256k1::PublicKey;
	use crate::blinded_path::payment::PaymentConstraints;
	use crate::prelude::*;
	use crate::ln::{PaymentPreimage, PaymentSecret};

	// These types aren't intended to be pub, but are exposed for direct fuzzing (as we deserialize
	// them from untrusted input):
	#[derive(Clone)]
	pub struct FinalOnionHopData {
		pub payment_secret: PaymentSecret,
		/// The total value, in msat, of the payment as received by the ultimate recipient.
		/// Message serialization may panic if this value is more than 21 million Bitcoin.
		pub total_msat: u64,
	}

	pub enum InboundOnionPayload {
		Forward {
			short_channel_id: u64,
			/// The value, in msat, of the payment after this hop's fee is deducted.
			amt_to_forward: u64,
			outgoing_cltv_value: u32,
		},
		Receive {
			payment_data: Option<FinalOnionHopData>,
			payment_metadata: Option<Vec<u8>>,
			keysend_preimage: Option<PaymentPreimage>,
			custom_tlvs: Vec<(u64, Vec<u8>)>,
			amt_msat: u64,
			outgoing_cltv_value: u32,
		},
		BlindedReceive {
			amt_msat: u64,
			total_msat: u64,
			outgoing_cltv_value: u32,
			payment_secret: PaymentSecret,
			payment_constraints: PaymentConstraints,
			intro_node_blinding_point: PublicKey,
		}
	}

	pub(crate) enum OutboundOnionPayload {
		Forward {
			short_channel_id: u64,
			/// The value, in msat, of the payment after this hop's fee is deducted.
			amt_to_forward: u64,
			outgoing_cltv_value: u32,
		},
		Receive {
			payment_data: Option<FinalOnionHopData>,
			payment_metadata: Option<Vec<u8>>,
			keysend_preimage: Option<PaymentPreimage>,
			custom_tlvs: Vec<(u64, Vec<u8>)>,
			amt_msat: u64,
			outgoing_cltv_value: u32,
		},
		BlindedForward {
			encrypted_tlvs: Vec<u8>,
			intro_node_blinding_point: Option<PublicKey>,
		},
		BlindedReceive {
			amt_msat: u64,
			total_msat: u64,
			outgoing_cltv_value: u32,
			encrypted_tlvs: Vec<u8>,
			intro_node_blinding_point: Option<PublicKey>, // Set if the introduction node of the blinded path is the final node
		}
	}

	pub struct DecodedOnionErrorPacket {
		pub(crate) hmac: [u8; 32],
		pub(crate) failuremsg: Vec<u8>,
		pub(crate) pad: Vec<u8>,
	}
}
#[cfg(fuzzing)]
pub use self::fuzzy_internal_msgs::*;
#[cfg(not(fuzzing))]
pub(crate) use self::fuzzy_internal_msgs::*;

#[derive(Clone)]
pub(crate) struct OnionPacket {
	pub(crate) version: u8,
	/// In order to ensure we always return an error on onion decode in compliance with [BOLT
	/// #4](https://github.com/lightning/bolts/blob/master/04-onion-routing.md), we have to
	/// deserialize `OnionPacket`s contained in [`UpdateAddHTLC`] messages even if the ephemeral
	/// public key (here) is bogus, so we hold a [`Result`] instead of a [`PublicKey`] as we'd
	/// like.
	pub(crate) public_key: Result<PublicKey, secp256k1::Error>,
	pub(crate) hop_data: [u8; 20*65],
	pub(crate) hmac: [u8; 32],
}

impl onion_utils::Packet for OnionPacket {
	type Data = onion_utils::FixedSizeOnionPacket;
	fn new(pubkey: PublicKey, hop_data: onion_utils::FixedSizeOnionPacket, hmac: [u8; 32]) -> Self {
		Self {
			version: 0,
			public_key: Ok(pubkey),
			hop_data: hop_data.0,
			hmac,
		}
	}
}

impl Eq for OnionPacket { }
impl PartialEq for OnionPacket {
	fn eq(&self, other: &OnionPacket) -> bool {
		for (i, j) in self.hop_data.iter().zip(other.hop_data.iter()) {
			if i != j { return false; }
		}
		self.version == other.version &&
			self.public_key == other.public_key &&
			self.hmac == other.hmac
	}
}

impl fmt::Debug for OnionPacket {
	fn fmt(&self, f: &mut fmt::Formatter) -> fmt::Result {
		f.write_fmt(format_args!("OnionPacket version {} with hmac {:?}", self.version, &self.hmac[..]))
	}
}

#[derive(Clone, Debug, PartialEq, Eq)]
pub(crate) struct OnionErrorPacket {
	// This really should be a constant size slice, but the spec lets these things be up to 128KB?
	// (TODO) We limit it in decode to much lower...
	pub(crate) data: Vec<u8>,
}

impl fmt::Display for DecodeError {
	fn fmt(&self, f: &mut fmt::Formatter) -> fmt::Result {
		match *self {
			DecodeError::UnknownVersion => f.write_str("Unknown realm byte in Onion packet"),
			DecodeError::UnknownRequiredFeature => f.write_str("Unknown required feature preventing decode"),
			DecodeError::InvalidValue => f.write_str("Nonsense bytes didn't map to the type they were interpreted as"),
			DecodeError::ShortRead => f.write_str("Packet extended beyond the provided bytes"),
			DecodeError::BadLengthDescriptor => f.write_str("A length descriptor in the packet didn't describe the later data correctly"),
			DecodeError::Io(ref e) => fmt::Debug::fmt(e, f),
			DecodeError::UnsupportedCompression => f.write_str("We don't support receiving messages with zlib-compressed fields"),
		}
	}
}

impl From<io::Error> for DecodeError {
	fn from(e: io::Error) -> Self {
		if e.kind() == io::ErrorKind::UnexpectedEof {
			DecodeError::ShortRead
		} else {
			DecodeError::Io(e.kind())
		}
	}
}

#[cfg(not(taproot))]
impl_writeable_msg!(AcceptChannel, {
	temporary_channel_id,
	dust_limit_satoshis,
	max_htlc_value_in_flight_msat,
	channel_reserve_satoshis,
	htlc_minimum_msat,
	minimum_depth,
	to_self_delay,
	max_accepted_htlcs,
	funding_pubkey,
	revocation_basepoint,
	payment_point,
	delayed_payment_basepoint,
	htlc_basepoint,
	first_per_commitment_point,
}, {
	(0, shutdown_scriptpubkey, (option, encoding: (Script, WithoutLength))), // Don't encode length twice.
	(1, channel_type, option),
});

#[cfg(taproot)]
impl_writeable_msg!(AcceptChannel, {
	temporary_channel_id,
	dust_limit_satoshis,
	max_htlc_value_in_flight_msat,
	channel_reserve_satoshis,
	htlc_minimum_msat,
	minimum_depth,
	to_self_delay,
	max_accepted_htlcs,
	funding_pubkey,
	revocation_basepoint,
	payment_point,
	delayed_payment_basepoint,
	htlc_basepoint,
	first_per_commitment_point,
}, {
	(0, shutdown_scriptpubkey, (option, encoding: (Script, WithoutLength))), // Don't encode length twice.
	(1, channel_type, option),
	(4, next_local_nonce, option),
});

impl_writeable_msg!(AcceptChannelV2, {
	temporary_channel_id,
	funding_satoshis,
	dust_limit_satoshis,
	max_htlc_value_in_flight_msat,
	htlc_minimum_msat,
	minimum_depth,
	to_self_delay,
	max_accepted_htlcs,
	funding_pubkey,
	revocation_basepoint,
	payment_basepoint,
	delayed_payment_basepoint,
	htlc_basepoint,
	first_per_commitment_point,
	second_per_commitment_point,
}, {
	(0, shutdown_scriptpubkey, option),
	(1, channel_type, option),
	(2, require_confirmed_inputs, option),
});

impl_writeable_msg!(TxAddInput, {
	channel_id,
	serial_id,
	prevtx,
	prevtx_out,
	sequence,
}, {});

impl_writeable_msg!(TxAddOutput, {
	channel_id,
	serial_id,
	sats,
	script,
}, {});

impl_writeable_msg!(TxRemoveInput, {
	channel_id,
	serial_id,
}, {});

impl_writeable_msg!(TxRemoveOutput, {
	channel_id,
	serial_id,
}, {});

impl_writeable_msg!(TxComplete, {
	channel_id,
}, {});

impl_writeable_msg!(TxSignatures, {
	channel_id,
	tx_hash,
	witnesses,
}, {});

impl_writeable_msg!(TxInitRbf, {
	channel_id,
	locktime,
	feerate_sat_per_1000_weight,
}, {
	(0, funding_output_contribution, option),
});

impl_writeable_msg!(TxAckRbf, {
	channel_id,
}, {
	(0, funding_output_contribution, option),
});

impl_writeable_msg!(TxAbort, {
	channel_id,
	data,
}, {});

impl_writeable_msg!(AnnouncementSignatures, {
	channel_id,
	short_channel_id,
	node_signature,
	bitcoin_signature
}, {});

impl_writeable_msg!(ChannelReestablish, {
	channel_id,
	next_local_commitment_number,
	next_remote_commitment_number,
	your_last_per_commitment_secret,
	my_current_per_commitment_point,
}, {
	(0, next_funding_txid, option),
});

impl_writeable_msg!(ClosingSigned,
	{ channel_id, fee_satoshis, signature },
	{ (1, fee_range, option) }
);

impl_writeable!(ClosingSignedFeeRange, {
	min_fee_satoshis,
	max_fee_satoshis
});

#[cfg(not(taproot))]
impl_writeable_msg!(CommitmentSigned, {
	channel_id,
	signature,
	htlc_signatures
}, {});

#[cfg(taproot)]
impl_writeable_msg!(CommitmentSigned, {
	channel_id,
	signature,
	htlc_signatures
}, {
	(2, partial_signature_with_nonce, option)
});

impl_writeable!(DecodedOnionErrorPacket, {
	hmac,
	failuremsg,
	pad
});

#[cfg(not(taproot))]
impl_writeable_msg!(FundingCreated, {
	temporary_channel_id,
	funding_txid,
	funding_output_index,
	signature
}, {});
#[cfg(taproot)]
impl_writeable_msg!(FundingCreated, {
	temporary_channel_id,
	funding_txid,
	funding_output_index,
	signature
}, {
	(2, partial_signature_with_nonce, option),
	(4, next_local_nonce, option)
});

#[cfg(not(taproot))]
impl_writeable_msg!(FundingSigned, {
	channel_id,
	signature
}, {});

#[cfg(taproot)]
impl_writeable_msg!(FundingSigned, {
	channel_id,
	signature
}, {
	(2, partial_signature_with_nonce, option)
});

impl_writeable_msg!(ChannelReady, {
	channel_id,
	next_per_commitment_point,
}, {
	(1, short_channel_id_alias, option),
});

impl Writeable for Init {
	fn write<W: Writer>(&self, w: &mut W) -> Result<(), io::Error> {
		// global_features gets the bottom 13 bits of our features, and local_features gets all of
		// our relevant feature bits. This keeps us compatible with old nodes.
		self.features.write_up_to_13(w)?;
		self.features.write(w)?;
		encode_tlv_stream!(w, {
			(1, self.networks.as_ref().map(|n| WithoutLength(n)), option),
			(3, self.remote_network_address, option),
		});
		Ok(())
	}
}

impl Readable for Init {
	fn read<R: Read>(r: &mut R) -> Result<Self, DecodeError> {
		let global_features: InitFeatures = Readable::read(r)?;
		let features: InitFeatures = Readable::read(r)?;
		let mut remote_network_address: Option<SocketAddress> = None;
		let mut networks: Option<WithoutLength<Vec<ChainHash>>> = None;
		decode_tlv_stream!(r, {
			(1, networks, option),
			(3, remote_network_address, option)
		});
		Ok(Init {
			features: features | global_features,
			networks: networks.map(|n| n.0),
			remote_network_address,
		})
	}
}

impl_writeable_msg!(OpenChannel, {
	chain_hash,
	temporary_channel_id,
	funding_satoshis,
	push_msat,
	dust_limit_satoshis,
	max_htlc_value_in_flight_msat,
	channel_reserve_satoshis,
	htlc_minimum_msat,
	feerate_per_kw,
	to_self_delay,
	max_accepted_htlcs,
	funding_pubkey,
	revocation_basepoint,
	payment_point,
	delayed_payment_basepoint,
	htlc_basepoint,
	first_per_commitment_point,
	channel_flags,
}, {
	(0, shutdown_scriptpubkey, (option, encoding: (Script, WithoutLength))), // Don't encode length twice.
	(1, channel_type, option),
});

impl_writeable_msg!(OpenChannelV2, {
	chain_hash,
	temporary_channel_id,
	funding_feerate_sat_per_1000_weight,
	commitment_feerate_sat_per_1000_weight,
	funding_satoshis,
	dust_limit_satoshis,
	max_htlc_value_in_flight_msat,
	htlc_minimum_msat,
	to_self_delay,
	max_accepted_htlcs,
	locktime,
	funding_pubkey,
	revocation_basepoint,
	payment_basepoint,
	delayed_payment_basepoint,
	htlc_basepoint,
	first_per_commitment_point,
	second_per_commitment_point,
	channel_flags,
}, {
	(0, shutdown_scriptpubkey, option),
	(1, channel_type, option),
	(2, require_confirmed_inputs, option),
});

#[cfg(not(taproot))]
impl_writeable_msg!(RevokeAndACK, {
	channel_id,
	per_commitment_secret,
	next_per_commitment_point
}, {});

#[cfg(taproot)]
impl_writeable_msg!(RevokeAndACK, {
	channel_id,
	per_commitment_secret,
	next_per_commitment_point
}, {
	(4, next_local_nonce, option)
});

impl_writeable_msg!(Shutdown, {
	channel_id,
	scriptpubkey
}, {});

impl_writeable_msg!(UpdateFailHTLC, {
	channel_id,
	htlc_id,
	reason
}, {});

impl_writeable_msg!(UpdateFailMalformedHTLC, {
	channel_id,
	htlc_id,
	sha256_of_onion,
	failure_code
}, {});

impl_writeable_msg!(UpdateFee, {
	channel_id,
	feerate_per_kw
}, {});

impl_writeable_msg!(UpdateFulfillHTLC, {
	channel_id,
	htlc_id,
	payment_preimage
}, {});

// Note that this is written as a part of ChannelManager objects, and thus cannot change its
// serialization format in a way which assumes we know the total serialized length/message end
// position.
impl_writeable!(OnionErrorPacket, {
	data
});

// Note that this is written as a part of ChannelManager objects, and thus cannot change its
// serialization format in a way which assumes we know the total serialized length/message end
// position.
impl Writeable for OnionPacket {
	fn write<W: Writer>(&self, w: &mut W) -> Result<(), io::Error> {
		self.version.write(w)?;
		match self.public_key {
			Ok(pubkey) => pubkey.write(w)?,
			Err(_) => [0u8;33].write(w)?,
		}
		w.write_all(&self.hop_data)?;
		self.hmac.write(w)?;
		Ok(())
	}
}

impl Readable for OnionPacket {
	fn read<R: Read>(r: &mut R) -> Result<Self, DecodeError> {
		Ok(OnionPacket {
			version: Readable::read(r)?,
			public_key: {
				let mut buf = [0u8;33];
				r.read_exact(&mut buf)?;
				PublicKey::from_slice(&buf)
			},
			hop_data: Readable::read(r)?,
			hmac: Readable::read(r)?,
		})
	}
}

impl_writeable_msg!(UpdateAddHTLC, {
	channel_id,
	htlc_id,
	amount_msat,
	payment_hash,
	cltv_expiry,
	onion_routing_packet,
}, {
	(65537, skimmed_fee_msat, option)
});

impl Readable for OnionMessage {
	fn read<R: Read>(r: &mut R) -> Result<Self, DecodeError> {
		let blinding_point: PublicKey = Readable::read(r)?;
		let len: u16 = Readable::read(r)?;
		let mut packet_reader = FixedLengthReader::new(r, len as u64);
		let onion_routing_packet: onion_message::Packet = <onion_message::Packet as LengthReadable>::read(&mut packet_reader)?;
		Ok(Self {
			blinding_point,
			onion_routing_packet,
		})
	}
}

impl Writeable for OnionMessage {
	fn write<W: Writer>(&self, w: &mut W) -> Result<(), io::Error> {
		self.blinding_point.write(w)?;
		let onion_packet_len = self.onion_routing_packet.serialized_length();
		(onion_packet_len as u16).write(w)?;
		self.onion_routing_packet.write(w)?;
		Ok(())
	}
}

impl Writeable for FinalOnionHopData {
	fn write<W: Writer>(&self, w: &mut W) -> Result<(), io::Error> {
		self.payment_secret.0.write(w)?;
		HighZeroBytesDroppedBigSize(self.total_msat).write(w)
	}
}

impl Readable for FinalOnionHopData {
	fn read<R: Read>(r: &mut R) -> Result<Self, DecodeError> {
		let secret: [u8; 32] = Readable::read(r)?;
		let amt: HighZeroBytesDroppedBigSize<u64> = Readable::read(r)?;
		Ok(Self { payment_secret: PaymentSecret(secret), total_msat: amt.0 })
	}
}

impl Writeable for OutboundOnionPayload {
	fn write<W: Writer>(&self, w: &mut W) -> Result<(), io::Error> {
		match self {
			Self::Forward { short_channel_id, amt_to_forward, outgoing_cltv_value } => {
				_encode_varint_length_prefixed_tlv!(w, {
					(2, HighZeroBytesDroppedBigSize(*amt_to_forward), required),
					(4, HighZeroBytesDroppedBigSize(*outgoing_cltv_value), required),
					(6, short_channel_id, required)
				});
			},
			Self::Receive {
				ref payment_data, ref payment_metadata, ref keysend_preimage, amt_msat,
				outgoing_cltv_value, ref custom_tlvs,
			} => {
				// We need to update [`ln::outbound_payment::RecipientOnionFields::with_custom_tlvs`]
				// to reject any reserved types in the experimental range if new ones are ever
				// standardized.
				let keysend_tlv = keysend_preimage.map(|preimage| (5482373484, preimage.encode()));
				let mut custom_tlvs: Vec<&(u64, Vec<u8>)> = custom_tlvs.iter().chain(keysend_tlv.iter()).collect();
				custom_tlvs.sort_unstable_by_key(|(typ, _)| *typ);
				_encode_varint_length_prefixed_tlv!(w, {
					(2, HighZeroBytesDroppedBigSize(*amt_msat), required),
					(4, HighZeroBytesDroppedBigSize(*outgoing_cltv_value), required),
					(8, payment_data, option),
					(16, payment_metadata.as_ref().map(|m| WithoutLength(m)), option)
				}, custom_tlvs.iter());
			},
			Self::BlindedForward { encrypted_tlvs, intro_node_blinding_point } => {
				_encode_varint_length_prefixed_tlv!(w, {
					(10, *encrypted_tlvs, required_vec),
					(12, intro_node_blinding_point, option)
				});
			},
			Self::BlindedReceive {
				amt_msat, total_msat, outgoing_cltv_value, encrypted_tlvs,
				intro_node_blinding_point,
			} => {
				_encode_varint_length_prefixed_tlv!(w, {
					(2, HighZeroBytesDroppedBigSize(*amt_msat), required),
					(4, HighZeroBytesDroppedBigSize(*outgoing_cltv_value), required),
					(10, *encrypted_tlvs, required_vec),
					(12, intro_node_blinding_point, option),
					(18, HighZeroBytesDroppedBigSize(*total_msat), required)
				});
			},
		}
		Ok(())
	}
}

impl<NS: Deref> ReadableArgs<&NS> for InboundOnionPayload where NS::Target: NodeSigner {
	fn read<R: Read>(r: &mut R, node_signer: &NS) -> Result<Self, DecodeError> {
		let mut amt = None;
		let mut cltv_value = None;
		let mut short_id: Option<u64> = None;
		let mut payment_data: Option<FinalOnionHopData> = None;
		let mut encrypted_tlvs_opt: Option<WithoutLength<Vec<u8>>> = None;
		let mut intro_node_blinding_point = None;
		let mut payment_metadata: Option<WithoutLength<Vec<u8>>> = None;
		let mut total_msat = None;
		let mut keysend_preimage: Option<PaymentPreimage> = None;
		let mut custom_tlvs = Vec::new();

		let tlv_len = BigSize::read(r)?;
		let rd = FixedLengthReader::new(r, tlv_len.0);
		decode_tlv_stream_with_custom_tlv_decode!(rd, {
			(2, amt, (option, encoding: (u64, HighZeroBytesDroppedBigSize))),
			(4, cltv_value, (option, encoding: (u32, HighZeroBytesDroppedBigSize))),
			(6, short_id, option),
			(8, payment_data, option),
			(10, encrypted_tlvs_opt, option),
			(12, intro_node_blinding_point, option),
			(16, payment_metadata, option),
			(18, total_msat, (option, encoding: (u64, HighZeroBytesDroppedBigSize))),
			// See https://github.com/lightning/blips/blob/master/blip-0003.md
			(5482373484, keysend_preimage, option)
		}, |msg_type: u64, msg_reader: &mut FixedLengthReader<_>| -> Result<bool, DecodeError> {
			if msg_type < 1 << 16 { return Ok(false) }
			let mut value = Vec::new();
			msg_reader.read_to_end(&mut value)?;
			custom_tlvs.push((msg_type, value));
			Ok(true)
		});

		if amt.unwrap_or(0) > MAX_VALUE_MSAT { return Err(DecodeError::InvalidValue) }

		if let Some(blinding_point) = intro_node_blinding_point {
			if short_id.is_some() || payment_data.is_some() || payment_metadata.is_some() {
				return Err(DecodeError::InvalidValue)
			}
			let enc_tlvs = encrypted_tlvs_opt.ok_or(DecodeError::InvalidValue)?.0;
			let enc_tlvs_ss = node_signer.ecdh(Recipient::Node, &blinding_point, None)
				.map_err(|_| DecodeError::InvalidValue)?;
			let rho = onion_utils::gen_rho_from_shared_secret(&enc_tlvs_ss.secret_bytes());
			let mut s = Cursor::new(&enc_tlvs);
			let mut reader = FixedLengthReader::new(&mut s, enc_tlvs.len() as u64);
			match ChaChaPolyReadAdapter::read(&mut reader, rho)? {
				ChaChaPolyReadAdapter { readable: ReceiveTlvs { payment_secret, payment_constraints }} => {
					if total_msat.unwrap_or(0) > MAX_VALUE_MSAT { return Err(DecodeError::InvalidValue) }
					Ok(Self::BlindedReceive {
						amt_msat: amt.ok_or(DecodeError::InvalidValue)?,
						total_msat: total_msat.ok_or(DecodeError::InvalidValue)?,
						outgoing_cltv_value: cltv_value.ok_or(DecodeError::InvalidValue)?,
						payment_secret,
						payment_constraints,
						intro_node_blinding_point: blinding_point,
					})
				},
			}
		} else if let Some(short_channel_id) = short_id {
			if payment_data.is_some() || payment_metadata.is_some() || encrypted_tlvs_opt.is_some() ||
				total_msat.is_some()
			{ return Err(DecodeError::InvalidValue) }
			Ok(Self::Forward {
				short_channel_id,
				amt_to_forward: amt.ok_or(DecodeError::InvalidValue)?,
				outgoing_cltv_value: cltv_value.ok_or(DecodeError::InvalidValue)?,
			})
		} else {
			if encrypted_tlvs_opt.is_some() || total_msat.is_some() {
				return Err(DecodeError::InvalidValue)
			}
			if let Some(data) = &payment_data {
				if data.total_msat > MAX_VALUE_MSAT {
					return Err(DecodeError::InvalidValue);
				}
			}
			Ok(Self::Receive {
				payment_data,
				payment_metadata: payment_metadata.map(|w| w.0),
				keysend_preimage,
				amt_msat: amt.ok_or(DecodeError::InvalidValue)?,
				outgoing_cltv_value: cltv_value.ok_or(DecodeError::InvalidValue)?,
				custom_tlvs,
			})
		}
	}
}

impl Writeable for Ping {
	fn write<W: Writer>(&self, w: &mut W) -> Result<(), io::Error> {
		self.ponglen.write(w)?;
		vec![0u8; self.byteslen as usize].write(w)?; // size-unchecked write
		Ok(())
	}
}

impl Readable for Ping {
	fn read<R: Read>(r: &mut R) -> Result<Self, DecodeError> {
		Ok(Ping {
			ponglen: Readable::read(r)?,
			byteslen: {
				let byteslen = Readable::read(r)?;
				r.read_exact(&mut vec![0u8; byteslen as usize][..])?;
				byteslen
			}
		})
	}
}

impl Writeable for Pong {
	fn write<W: Writer>(&self, w: &mut W) -> Result<(), io::Error> {
		vec![0u8; self.byteslen as usize].write(w)?; // size-unchecked write
		Ok(())
	}
}

impl Readable for Pong {
	fn read<R: Read>(r: &mut R) -> Result<Self, DecodeError> {
		Ok(Pong {
			byteslen: {
				let byteslen = Readable::read(r)?;
				r.read_exact(&mut vec![0u8; byteslen as usize][..])?;
				byteslen
			}
		})
	}
}

impl Writeable for UnsignedChannelAnnouncement {
	fn write<W: Writer>(&self, w: &mut W) -> Result<(), io::Error> {
		self.features.write(w)?;
		self.chain_hash.write(w)?;
		self.short_channel_id.write(w)?;
		self.node_id_1.write(w)?;
		self.node_id_2.write(w)?;
		self.bitcoin_key_1.write(w)?;
		self.bitcoin_key_2.write(w)?;
		w.write_all(&self.excess_data[..])?;
		Ok(())
	}
}

impl Readable for UnsignedChannelAnnouncement {
	fn read<R: Read>(r: &mut R) -> Result<Self, DecodeError> {
		Ok(Self {
			features: Readable::read(r)?,
			chain_hash: Readable::read(r)?,
			short_channel_id: Readable::read(r)?,
			node_id_1: Readable::read(r)?,
			node_id_2: Readable::read(r)?,
			bitcoin_key_1: Readable::read(r)?,
			bitcoin_key_2: Readable::read(r)?,
			excess_data: read_to_end(r)?,
		})
	}
}

impl_writeable!(ChannelAnnouncement, {
	node_signature_1,
	node_signature_2,
	bitcoin_signature_1,
	bitcoin_signature_2,
	contents
});

impl Writeable for UnsignedChannelUpdate {
	fn write<W: Writer>(&self, w: &mut W) -> Result<(), io::Error> {
		// `message_flags` used to indicate presence of `htlc_maximum_msat`, but was deprecated in the spec.
		const MESSAGE_FLAGS: u8 = 1;
		self.chain_hash.write(w)?;
		self.short_channel_id.write(w)?;
		self.timestamp.write(w)?;
		let all_flags = self.flags as u16 | ((MESSAGE_FLAGS as u16) << 8);
		all_flags.write(w)?;
		self.cltv_expiry_delta.write(w)?;
		self.htlc_minimum_msat.write(w)?;
		self.fee_base_msat.write(w)?;
		self.fee_proportional_millionths.write(w)?;
		self.htlc_maximum_msat.write(w)?;
		w.write_all(&self.excess_data[..])?;
		Ok(())
	}
}

impl Readable for UnsignedChannelUpdate {
	fn read<R: Read>(r: &mut R) -> Result<Self, DecodeError> {
		Ok(Self {
			chain_hash: Readable::read(r)?,
			short_channel_id: Readable::read(r)?,
			timestamp: Readable::read(r)?,
			flags: {
				let flags: u16 = Readable::read(r)?;
				// Note: we ignore the `message_flags` for now, since it was deprecated by the spec.
				flags as u8
			},
			cltv_expiry_delta: Readable::read(r)?,
			htlc_minimum_msat: Readable::read(r)?,
			fee_base_msat: Readable::read(r)?,
			fee_proportional_millionths: Readable::read(r)?,
			htlc_maximum_msat: Readable::read(r)?,
			excess_data: read_to_end(r)?,
		})
	}
}

impl_writeable!(ChannelUpdate, {
	signature,
	contents
});

impl Writeable for ErrorMessage {
	fn write<W: Writer>(&self, w: &mut W) -> Result<(), io::Error> {
		self.channel_id.write(w)?;
		(self.data.len() as u16).write(w)?;
		w.write_all(self.data.as_bytes())?;
		Ok(())
	}
}

impl Readable for ErrorMessage {
	fn read<R: Read>(r: &mut R) -> Result<Self, DecodeError> {
		Ok(Self {
			channel_id: Readable::read(r)?,
			data: {
				let sz: usize = <u16 as Readable>::read(r)? as usize;
				let mut data = Vec::with_capacity(sz);
				data.resize(sz, 0);
				r.read_exact(&mut data)?;
				match String::from_utf8(data) {
					Ok(s) => s,
					Err(_) => return Err(DecodeError::InvalidValue),
				}
			}
		})
	}
}

impl Writeable for WarningMessage {
	fn write<W: Writer>(&self, w: &mut W) -> Result<(), io::Error> {
		self.channel_id.write(w)?;
		(self.data.len() as u16).write(w)?;
		w.write_all(self.data.as_bytes())?;
		Ok(())
	}
}

impl Readable for WarningMessage {
	fn read<R: Read>(r: &mut R) -> Result<Self, DecodeError> {
		Ok(Self {
			channel_id: Readable::read(r)?,
			data: {
				let sz: usize = <u16 as Readable>::read(r)? as usize;
				let mut data = Vec::with_capacity(sz);
				data.resize(sz, 0);
				r.read_exact(&mut data)?;
				match String::from_utf8(data) {
					Ok(s) => s,
					Err(_) => return Err(DecodeError::InvalidValue),
				}
			}
		})
	}
}

impl Writeable for UnsignedNodeAnnouncement {
	fn write<W: Writer>(&self, w: &mut W) -> Result<(), io::Error> {
		self.features.write(w)?;
		self.timestamp.write(w)?;
		self.node_id.write(w)?;
		w.write_all(&self.rgb)?;
		self.alias.write(w)?;

		let mut addr_len = 0;
		for addr in self.addresses.iter() {
			addr_len += 1 + addr.len();
		}
		(addr_len + self.excess_address_data.len() as u16).write(w)?;
		for addr in self.addresses.iter() {
			addr.write(w)?;
		}
		w.write_all(&self.excess_address_data[..])?;
		w.write_all(&self.excess_data[..])?;
		Ok(())
	}
}

impl Readable for UnsignedNodeAnnouncement {
	fn read<R: Read>(r: &mut R) -> Result<Self, DecodeError> {
		let features: NodeFeatures = Readable::read(r)?;
		let timestamp: u32 = Readable::read(r)?;
		let node_id: NodeId = Readable::read(r)?;
		let mut rgb = [0; 3];
		r.read_exact(&mut rgb)?;
		let alias: NodeAlias = Readable::read(r)?;

		let addr_len: u16 = Readable::read(r)?;
		let mut addresses: Vec<SocketAddress> = Vec::new();
		let mut addr_readpos = 0;
		let mut excess = false;
		let mut excess_byte = 0;
		loop {
			if addr_len <= addr_readpos { break; }
			match Readable::read(r) {
				Ok(Ok(addr)) => {
					if addr_len < addr_readpos + 1 + addr.len() {
						return Err(DecodeError::BadLengthDescriptor);
					}
					addr_readpos += (1 + addr.len()) as u16;
					addresses.push(addr);
				},
				Ok(Err(unknown_descriptor)) => {
					excess = true;
					excess_byte = unknown_descriptor;
					break;
				},
				Err(DecodeError::ShortRead) => return Err(DecodeError::BadLengthDescriptor),
				Err(e) => return Err(e),
			}
		}

		let mut excess_data = vec![];
		let excess_address_data = if addr_readpos < addr_len {
			let mut excess_address_data = vec![0; (addr_len - addr_readpos) as usize];
			r.read_exact(&mut excess_address_data[if excess { 1 } else { 0 }..])?;
			if excess {
				excess_address_data[0] = excess_byte;
			}
			excess_address_data
		} else {
			if excess {
				excess_data.push(excess_byte);
			}
			Vec::new()
		};
		excess_data.extend(read_to_end(r)?.iter());
		Ok(UnsignedNodeAnnouncement {
			features,
			timestamp,
			node_id,
			rgb,
			alias,
			addresses,
			excess_address_data,
			excess_data,
		})
	}
}

impl_writeable!(NodeAnnouncement, {
	signature,
	contents
});

impl Readable for QueryShortChannelIds {
	fn read<R: Read>(r: &mut R) -> Result<Self, DecodeError> {
		let chain_hash: BlockHash = Readable::read(r)?;

		let encoding_len: u16 = Readable::read(r)?;
		let encoding_type: u8 = Readable::read(r)?;

		// Must be encoding_type=0 uncompressed serialization. We do not
		// support encoding_type=1 zlib serialization.
		if encoding_type != EncodingType::Uncompressed as u8 {
			return Err(DecodeError::UnsupportedCompression);
		}

		// We expect the encoding_len to always includes the 1-byte
		// encoding_type and that short_channel_ids are 8-bytes each
		if encoding_len == 0 || (encoding_len - 1) % 8 != 0 {
			return Err(DecodeError::InvalidValue);
		}

		// Read short_channel_ids (8-bytes each), for the u16 encoding_len
		// less the 1-byte encoding_type
		let short_channel_id_count: u16 = (encoding_len - 1)/8;
		let mut short_channel_ids = Vec::with_capacity(short_channel_id_count as usize);
		for _ in 0..short_channel_id_count {
			short_channel_ids.push(Readable::read(r)?);
		}

		Ok(QueryShortChannelIds {
			chain_hash,
			short_channel_ids,
		})
	}
}

impl Writeable for QueryShortChannelIds {
	fn write<W: Writer>(&self, w: &mut W) -> Result<(), io::Error> {
		// Calculated from 1-byte encoding_type plus 8-bytes per short_channel_id
		let encoding_len: u16 = 1 + self.short_channel_ids.len() as u16 * 8;

		self.chain_hash.write(w)?;
		encoding_len.write(w)?;

		// We only support type=0 uncompressed serialization
		(EncodingType::Uncompressed as u8).write(w)?;

		for scid in self.short_channel_ids.iter() {
			scid.write(w)?;
		}

		Ok(())
	}
}

impl_writeable_msg!(ReplyShortChannelIdsEnd, {
	chain_hash,
	full_information,
}, {});

impl QueryChannelRange {
	/// Calculates the overflow safe ending block height for the query.
	///
	/// Overflow returns `0xffffffff`, otherwise returns `first_blocknum + number_of_blocks`.
	pub fn end_blocknum(&self) -> u32 {
		match self.first_blocknum.checked_add(self.number_of_blocks) {
			Some(block) => block,
			None => u32::max_value(),
		}
	}
}

impl_writeable_msg!(QueryChannelRange, {
	chain_hash,
	first_blocknum,
	number_of_blocks
}, {});

impl Readable for ReplyChannelRange {
	fn read<R: Read>(r: &mut R) -> Result<Self, DecodeError> {
		let chain_hash: BlockHash = Readable::read(r)?;
		let first_blocknum: u32 = Readable::read(r)?;
		let number_of_blocks: u32 = Readable::read(r)?;
		let sync_complete: bool = Readable::read(r)?;

		let encoding_len: u16 = Readable::read(r)?;
		let encoding_type: u8 = Readable::read(r)?;

		// Must be encoding_type=0 uncompressed serialization. We do not
		// support encoding_type=1 zlib serialization.
		if encoding_type != EncodingType::Uncompressed as u8 {
			return Err(DecodeError::UnsupportedCompression);
		}

		// We expect the encoding_len to always includes the 1-byte
		// encoding_type and that short_channel_ids are 8-bytes each
		if encoding_len == 0 || (encoding_len - 1) % 8 != 0 {
			return Err(DecodeError::InvalidValue);
		}

		// Read short_channel_ids (8-bytes each), for the u16 encoding_len
		// less the 1-byte encoding_type
		let short_channel_id_count: u16 = (encoding_len - 1)/8;
		let mut short_channel_ids = Vec::with_capacity(short_channel_id_count as usize);
		for _ in 0..short_channel_id_count {
			short_channel_ids.push(Readable::read(r)?);
		}

		Ok(ReplyChannelRange {
			chain_hash,
			first_blocknum,
			number_of_blocks,
			sync_complete,
			short_channel_ids
		})
	}
}

impl Writeable for ReplyChannelRange {
	fn write<W: Writer>(&self, w: &mut W) -> Result<(), io::Error> {
		let encoding_len: u16 = 1 + self.short_channel_ids.len() as u16 * 8;
		self.chain_hash.write(w)?;
		self.first_blocknum.write(w)?;
		self.number_of_blocks.write(w)?;
		self.sync_complete.write(w)?;

		encoding_len.write(w)?;
		(EncodingType::Uncompressed as u8).write(w)?;
		for scid in self.short_channel_ids.iter() {
			scid.write(w)?;
		}

		Ok(())
	}
}

impl_writeable_msg!(GossipTimestampFilter, {
	chain_hash,
	first_timestamp,
	timestamp_range,
}, {});

#[cfg(test)]
mod tests {
	use std::convert::TryFrom;
	use bitcoin::blockdata::constants::ChainHash;
	use bitcoin::{Transaction, PackedLockTime, TxIn, Script, Sequence, Witness, TxOut};
	use hex;
	use crate::ln::{PaymentPreimage, PaymentHash, PaymentSecret};
	use crate::ln::ChannelId;
	use crate::ln::features::{ChannelFeatures, ChannelTypeFeatures, InitFeatures, NodeFeatures};
	use crate::ln::msgs::{self, FinalOnionHopData, OnionErrorPacket};
	use crate::ln::msgs::SocketAddress;
	use crate::routing::gossip::{NodeAlias, NodeId};
	use crate::util::ser::{Writeable, Readable, ReadableArgs, Hostname, TransactionU16LenLimited};
	use crate::util::test_utils;

	use bitcoin::hashes::hex::FromHex;
	use bitcoin::util::address::Address;
	use bitcoin::network::constants::Network;
	use bitcoin::blockdata::script::Builder;
	use bitcoin::blockdata::opcodes;
	use bitcoin::hash_types::{Txid, BlockHash};

	use bitcoin::secp256k1::{PublicKey,SecretKey};
	use bitcoin::secp256k1::{Secp256k1, Message};

	use crate::io::{self, Cursor};
	use crate::prelude::*;
	use core::str::FromStr;
	use crate::chain::transaction::OutPoint;

	#[cfg(feature = "std")]
	use std::net::{Ipv4Addr, Ipv6Addr, SocketAddr, SocketAddrV4, SocketAddrV6, ToSocketAddrs};
	use crate::ln::msgs::SocketAddressParseError;

	#[test]
	fn encoding_channel_reestablish() {
		let public_key = {
			let secp_ctx = Secp256k1::new();
			PublicKey::from_secret_key(&secp_ctx, &SecretKey::from_slice(&hex::decode("0101010101010101010101010101010101010101010101010101010101010101").unwrap()[..]).unwrap())
		};

		let cr = msgs::ChannelReestablish {
			channel_id: ChannelId::from_bytes([4, 0, 0, 0, 0, 0, 0, 0, 5, 0, 0, 0, 0, 0, 0, 0, 6, 0, 0, 0, 0, 0, 0, 0, 7, 0, 0, 0, 0, 0, 0, 0]),
			next_local_commitment_number: 3,
			next_remote_commitment_number: 4,
			your_last_per_commitment_secret: [9;32],
			my_current_per_commitment_point: public_key,
			next_funding_txid: None,
		};

		let encoded_value = cr.encode();
		assert_eq!(
			encoded_value,
			vec![
				4, 0, 0, 0, 0, 0, 0, 0, 5, 0, 0, 0, 0, 0, 0, 0, 6, 0, 0, 0, 0, 0, 0, 0, 7, 0, 0, 0, 0, 0, 0, 0, // channel_id
				0, 0, 0, 0, 0, 0, 0, 3, // next_local_commitment_number
				0, 0, 0, 0, 0, 0, 0, 4, // next_remote_commitment_number
				9, 9, 9, 9, 9, 9, 9, 9, 9, 9, 9, 9, 9, 9, 9, 9, 9, 9, 9, 9, 9, 9, 9, 9, 9, 9, 9, 9, 9, 9, 9, 9, // your_last_per_commitment_secret
				3, 27, 132, 197, 86, 123, 18, 100, 64, 153, 93, 62, 213, 170, 186, 5, 101, 215, 30, 24, 52, 96, 72, 25, 255, 156, 23, 245, 233, 213, 221, 7, 143, // my_current_per_commitment_point
			]
		);
	}

	#[test]
	fn encoding_channel_reestablish_with_next_funding_txid() {
		let public_key = {
			let secp_ctx = Secp256k1::new();
			PublicKey::from_secret_key(&secp_ctx, &SecretKey::from_slice(&hex::decode("0101010101010101010101010101010101010101010101010101010101010101").unwrap()[..]).unwrap())
		};

		let cr = msgs::ChannelReestablish {
			channel_id: ChannelId::from_bytes([4, 0, 0, 0, 0, 0, 0, 0, 5, 0, 0, 0, 0, 0, 0, 0, 6, 0, 0, 0, 0, 0, 0, 0, 7, 0, 0, 0, 0, 0, 0, 0]),
			next_local_commitment_number: 3,
			next_remote_commitment_number: 4,
			your_last_per_commitment_secret: [9;32],
			my_current_per_commitment_point: public_key,
			next_funding_txid: Some(Txid::from_hash(bitcoin::hashes::Hash::from_slice(&[
				48, 167, 250, 69, 152, 48, 103, 172, 164, 99, 59, 19, 23, 11, 92, 84, 15, 80, 4, 12, 98, 82, 75, 31, 201, 11, 91, 23, 98, 23, 53, 124,
			]).unwrap())),
		};

		let encoded_value = cr.encode();
		assert_eq!(
			encoded_value,
			vec![
				4, 0, 0, 0, 0, 0, 0, 0, 5, 0, 0, 0, 0, 0, 0, 0, 6, 0, 0, 0, 0, 0, 0, 0, 7, 0, 0, 0, 0, 0, 0, 0, // channel_id
				0, 0, 0, 0, 0, 0, 0, 3, // next_local_commitment_number
				0, 0, 0, 0, 0, 0, 0, 4, // next_remote_commitment_number
				9, 9, 9, 9, 9, 9, 9, 9, 9, 9, 9, 9, 9, 9, 9, 9, 9, 9, 9, 9, 9, 9, 9, 9, 9, 9, 9, 9, 9, 9, 9, 9, // your_last_per_commitment_secret
				3, 27, 132, 197, 86, 123, 18, 100, 64, 153, 93, 62, 213, 170, 186, 5, 101, 215, 30, 24, 52, 96, 72, 25, 255, 156, 23, 245, 233, 213, 221, 7, 143, // my_current_per_commitment_point
				0, // Type (next_funding_txid)
				32, // Length
				48, 167, 250, 69, 152, 48, 103, 172, 164, 99, 59, 19, 23, 11, 92, 84, 15, 80, 4, 12, 98, 82, 75, 31, 201, 11, 91, 23, 98, 23, 53, 124, // Value
			]
		);
	}

	macro_rules! get_keys_from {
		($slice: expr, $secp_ctx: expr) => {
			{
				let privkey = SecretKey::from_slice(&hex::decode($slice).unwrap()[..]).unwrap();
				let pubkey = PublicKey::from_secret_key(&$secp_ctx, &privkey);
				(privkey, pubkey)
			}
		}
	}

	macro_rules! get_sig_on {
		($privkey: expr, $ctx: expr, $string: expr) => {
			{
				let sighash = Message::from_slice(&$string.into_bytes()[..]).unwrap();
				$ctx.sign_ecdsa(&sighash, &$privkey)
			}
		}
	}

	#[test]
	fn encoding_announcement_signatures() {
		let secp_ctx = Secp256k1::new();
		let (privkey, _) = get_keys_from!("0101010101010101010101010101010101010101010101010101010101010101", secp_ctx);
		let sig_1 = get_sig_on!(privkey, secp_ctx, String::from("01010101010101010101010101010101"));
		let sig_2 = get_sig_on!(privkey, secp_ctx, String::from("02020202020202020202020202020202"));
		let announcement_signatures = msgs::AnnouncementSignatures {
			channel_id: ChannelId::from_bytes([4, 0, 0, 0, 0, 0, 0, 0, 5, 0, 0, 0, 0, 0, 0, 0, 6, 0, 0, 0, 0, 0, 0, 0, 7, 0, 0, 0, 0, 0, 0, 0]),
			short_channel_id: 2316138423780173,
			node_signature: sig_1,
			bitcoin_signature: sig_2,
		};

		let encoded_value = announcement_signatures.encode();
		assert_eq!(encoded_value, hex::decode("040000000000000005000000000000000600000000000000070000000000000000083a840000034dd977cb9b53d93a6ff64bb5f1e158b4094b66e798fb12911168a3ccdf80a83096340a6a95da0ae8d9f776528eecdbb747eb6b545495a4319ed5378e35b21e073acf9953cef4700860f5967838eba2bae89288ad188ebf8b20bf995c3ea53a26df1876d0a3a0e13172ba286a673140190c02ba9da60a2e43a745188c8a83c7f3ef").unwrap());
	}

	fn do_encoding_channel_announcement(unknown_features_bits: bool, excess_data: bool) {
		let secp_ctx = Secp256k1::new();
		let (privkey_1, pubkey_1) = get_keys_from!("0101010101010101010101010101010101010101010101010101010101010101", secp_ctx);
		let (privkey_2, pubkey_2) = get_keys_from!("0202020202020202020202020202020202020202020202020202020202020202", secp_ctx);
		let (privkey_3, pubkey_3) = get_keys_from!("0303030303030303030303030303030303030303030303030303030303030303", secp_ctx);
		let (privkey_4, pubkey_4) = get_keys_from!("0404040404040404040404040404040404040404040404040404040404040404", secp_ctx);
		let sig_1 = get_sig_on!(privkey_1, secp_ctx, String::from("01010101010101010101010101010101"));
		let sig_2 = get_sig_on!(privkey_2, secp_ctx, String::from("01010101010101010101010101010101"));
		let sig_3 = get_sig_on!(privkey_3, secp_ctx, String::from("01010101010101010101010101010101"));
		let sig_4 = get_sig_on!(privkey_4, secp_ctx, String::from("01010101010101010101010101010101"));
		let mut features = ChannelFeatures::empty();
		if unknown_features_bits {
			features = ChannelFeatures::from_le_bytes(vec![0xFF, 0xFF]);
		}
		let unsigned_channel_announcement = msgs::UnsignedChannelAnnouncement {
			features,
			chain_hash: BlockHash::from_hex("6fe28c0ab6f1b372c1a6a246ae63f74f931e8365e15a089c68d6190000000000").unwrap(),
			short_channel_id: 2316138423780173,
			node_id_1: NodeId::from_pubkey(&pubkey_1),
			node_id_2: NodeId::from_pubkey(&pubkey_2),
			bitcoin_key_1: NodeId::from_pubkey(&pubkey_3),
			bitcoin_key_2: NodeId::from_pubkey(&pubkey_4),
			excess_data: if excess_data { vec![10, 0, 0, 20, 0, 0, 30, 0, 0, 40] } else { Vec::new() },
		};
		let channel_announcement = msgs::ChannelAnnouncement {
			node_signature_1: sig_1,
			node_signature_2: sig_2,
			bitcoin_signature_1: sig_3,
			bitcoin_signature_2: sig_4,
			contents: unsigned_channel_announcement,
		};
		let encoded_value = channel_announcement.encode();
		let mut target_value = hex::decode("d977cb9b53d93a6ff64bb5f1e158b4094b66e798fb12911168a3ccdf80a83096340a6a95da0ae8d9f776528eecdbb747eb6b545495a4319ed5378e35b21e073a1735b6a427e80d5fe7cd90a2f4ee08dc9c27cda7c35a4172e5d85b12c49d4232537e98f9b1f3c5e6989a8b9644e90e8918127680dbd0d4043510840fc0f1e11a216c280b5395a2546e7e4b2663e04f811622f15a4f91e83aa2e92ba2a573c139142c54ae63072a1ec1ee7dc0c04bde5c847806172aa05c92c22ae8e308d1d2692b12cc195ce0a2d1bda6a88befa19fa07f51caa75ce83837f28965600b8aacab0855ffb0e741ec5f7c41421e9829a9d48611c8c831f71be5ea73e66594977ffd").unwrap();
		if unknown_features_bits {
			target_value.append(&mut hex::decode("0002ffff").unwrap());
		} else {
			target_value.append(&mut hex::decode("0000").unwrap());
		}
		target_value.append(&mut hex::decode("000000000019d6689c085ae165831e934ff763ae46a2a6c172b3f1b60a8ce26f").unwrap());
		target_value.append(&mut hex::decode("00083a840000034d031b84c5567b126440995d3ed5aaba0565d71e1834604819ff9c17f5e9d5dd078f024d4b6cd1361032ca9bd2aeb9d900aa4d45d9ead80ac9423374c451a7254d076602531fe6068134503d2723133227c867ac8fa6c83c537e9a44c3c5bdbdcb1fe33703462779ad4aad39514614751a71085f2f10e1c7a593e4e030efb5b8721ce55b0b").unwrap());
		if excess_data {
			target_value.append(&mut hex::decode("0a00001400001e000028").unwrap());
		}
		assert_eq!(encoded_value, target_value);
	}

	#[test]
	fn encoding_channel_announcement() {
		do_encoding_channel_announcement(true, false);
		do_encoding_channel_announcement(false, true);
		do_encoding_channel_announcement(false, false);
		do_encoding_channel_announcement(true, true);
	}

	fn do_encoding_node_announcement(unknown_features_bits: bool, ipv4: bool, ipv6: bool, onionv2: bool, onionv3: bool, hostname: bool, excess_address_data: bool, excess_data: bool) {
		let secp_ctx = Secp256k1::new();
		let (privkey_1, pubkey_1) = get_keys_from!("0101010101010101010101010101010101010101010101010101010101010101", secp_ctx);
		let sig_1 = get_sig_on!(privkey_1, secp_ctx, String::from("01010101010101010101010101010101"));
		let features = if unknown_features_bits {
			NodeFeatures::from_le_bytes(vec![0xFF, 0xFF])
		} else {
			// Set to some features we may support
			NodeFeatures::from_le_bytes(vec![2 | 1 << 5])
		};
		let mut addresses = Vec::new();
		if ipv4 {
			addresses.push(SocketAddress::TcpIpV4 {
				addr: [255, 254, 253, 252],
				port: 9735
			});
		}
		if ipv6 {
			addresses.push(SocketAddress::TcpIpV6 {
				addr: [255, 254, 253, 252, 251, 250, 249, 248, 247, 246, 245, 244, 243, 242, 241, 240],
				port: 9735
			});
		}
		if onionv2 {
			addresses.push(msgs::SocketAddress::OnionV2(
				[255, 254, 253, 252, 251, 250, 249, 248, 247, 246, 38, 7]
			));
		}
		if onionv3 {
			addresses.push(msgs::SocketAddress::OnionV3 {
				ed25519_pubkey:	[255, 254, 253, 252, 251, 250, 249, 248, 247, 246, 245, 244, 243, 242, 241, 240, 239, 238, 237, 236, 235, 234, 233, 232, 231, 230, 229, 228, 227, 226, 225, 224],
				checksum: 32,
				version: 16,
				port: 9735
			});
		}
		if hostname {
			addresses.push(SocketAddress::Hostname {
				hostname: Hostname::try_from(String::from("host")).unwrap(),
				port: 9735,
			});
		}
		let mut addr_len = 0;
		for addr in &addresses {
			addr_len += addr.len() + 1;
		}
		let unsigned_node_announcement = msgs::UnsignedNodeAnnouncement {
			features,
			timestamp: 20190119,
			node_id: NodeId::from_pubkey(&pubkey_1),
			rgb: [32; 3],
			alias: NodeAlias([16;32]),
			addresses,
			excess_address_data: if excess_address_data { vec![33, 108, 40, 11, 83, 149, 162, 84, 110, 126, 75, 38, 99, 224, 79, 129, 22, 34, 241, 90, 79, 146, 232, 58, 162, 233, 43, 162, 165, 115, 193, 57, 20, 44, 84, 174, 99, 7, 42, 30, 193, 238, 125, 192, 192, 75, 222, 92, 132, 120, 6, 23, 42, 160, 92, 146, 194, 42, 232, 227, 8, 209, 210, 105] } else { Vec::new() },
			excess_data: if excess_data { vec![59, 18, 204, 25, 92, 224, 162, 209, 189, 166, 168, 139, 239, 161, 159, 160, 127, 81, 202, 167, 92, 232, 56, 55, 242, 137, 101, 96, 11, 138, 172, 171, 8, 85, 255, 176, 231, 65, 236, 95, 124, 65, 66, 30, 152, 41, 169, 212, 134, 17, 200, 200, 49, 247, 27, 229, 234, 115, 230, 101, 148, 151, 127, 253] } else { Vec::new() },
		};
		addr_len += unsigned_node_announcement.excess_address_data.len() as u16;
		let node_announcement = msgs::NodeAnnouncement {
			signature: sig_1,
			contents: unsigned_node_announcement,
		};
		let encoded_value = node_announcement.encode();
		let mut target_value = hex::decode("d977cb9b53d93a6ff64bb5f1e158b4094b66e798fb12911168a3ccdf80a83096340a6a95da0ae8d9f776528eecdbb747eb6b545495a4319ed5378e35b21e073a").unwrap();
		if unknown_features_bits {
			target_value.append(&mut hex::decode("0002ffff").unwrap());
		} else {
			target_value.append(&mut hex::decode("000122").unwrap());
		}
		target_value.append(&mut hex::decode("013413a7031b84c5567b126440995d3ed5aaba0565d71e1834604819ff9c17f5e9d5dd078f2020201010101010101010101010101010101010101010101010101010101010101010").unwrap());
		target_value.append(&mut vec![(addr_len >> 8) as u8, addr_len as u8]);
		if ipv4 {
			target_value.append(&mut hex::decode("01fffefdfc2607").unwrap());
		}
		if ipv6 {
			target_value.append(&mut hex::decode("02fffefdfcfbfaf9f8f7f6f5f4f3f2f1f02607").unwrap());
		}
		if onionv2 {
			target_value.append(&mut hex::decode("03fffefdfcfbfaf9f8f7f62607").unwrap());
		}
		if onionv3 {
			target_value.append(&mut hex::decode("04fffefdfcfbfaf9f8f7f6f5f4f3f2f1f0efeeedecebeae9e8e7e6e5e4e3e2e1e00020102607").unwrap());
		}
		if hostname {
			target_value.append(&mut hex::decode("0504686f73742607").unwrap());
		}
		if excess_address_data {
			target_value.append(&mut hex::decode("216c280b5395a2546e7e4b2663e04f811622f15a4f92e83aa2e92ba2a573c139142c54ae63072a1ec1ee7dc0c04bde5c847806172aa05c92c22ae8e308d1d269").unwrap());
		}
		if excess_data {
			target_value.append(&mut hex::decode("3b12cc195ce0a2d1bda6a88befa19fa07f51caa75ce83837f28965600b8aacab0855ffb0e741ec5f7c41421e9829a9d48611c8c831f71be5ea73e66594977ffd").unwrap());
		}
		assert_eq!(encoded_value, target_value);
	}

	#[test]
	fn encoding_node_announcement() {
		do_encoding_node_announcement(true, true, true, true, true, true, true, true);
		do_encoding_node_announcement(false, false, false, false, false, false, false, false);
		do_encoding_node_announcement(false, true, false, false, false, false, false, false);
		do_encoding_node_announcement(false, false, true, false, false, false, false, false);
		do_encoding_node_announcement(false, false, false, true, false, false, false, false);
		do_encoding_node_announcement(false, false, false, false, true, false, false, false);
		do_encoding_node_announcement(false, false, false, false, false, true, false, false);
		do_encoding_node_announcement(false, false, false, false, false, false, true, false);
		do_encoding_node_announcement(false, true, false, true, false, false, true, false);
		do_encoding_node_announcement(false, false, true, false, true, false, false, false);
	}

	fn do_encoding_channel_update(direction: bool, disable: bool, excess_data: bool) {
		let secp_ctx = Secp256k1::new();
		let (privkey_1, _) = get_keys_from!("0101010101010101010101010101010101010101010101010101010101010101", secp_ctx);
		let sig_1 = get_sig_on!(privkey_1, secp_ctx, String::from("01010101010101010101010101010101"));
		let unsigned_channel_update = msgs::UnsignedChannelUpdate {
			chain_hash: BlockHash::from_hex("6fe28c0ab6f1b372c1a6a246ae63f74f931e8365e15a089c68d6190000000000").unwrap(),
			short_channel_id: 2316138423780173,
			timestamp: 20190119,
			flags: if direction { 1 } else { 0 } | if disable { 1 << 1 } else { 0 },
			cltv_expiry_delta: 144,
			htlc_minimum_msat: 1000000,
			htlc_maximum_msat: 131355275467161,
			fee_base_msat: 10000,
			fee_proportional_millionths: 20,
			excess_data: if excess_data { vec![0, 0, 0, 0, 59, 154, 202, 0] } else { Vec::new() }
		};
		let channel_update = msgs::ChannelUpdate {
			signature: sig_1,
			contents: unsigned_channel_update
		};
		let encoded_value = channel_update.encode();
		let mut target_value = hex::decode("d977cb9b53d93a6ff64bb5f1e158b4094b66e798fb12911168a3ccdf80a83096340a6a95da0ae8d9f776528eecdbb747eb6b545495a4319ed5378e35b21e073a").unwrap();
		target_value.append(&mut hex::decode("000000000019d6689c085ae165831e934ff763ae46a2a6c172b3f1b60a8ce26f").unwrap());
		target_value.append(&mut hex::decode("00083a840000034d013413a7").unwrap());
		target_value.append(&mut hex::decode("01").unwrap());
		target_value.append(&mut hex::decode("00").unwrap());
		if direction {
			let flag = target_value.last_mut().unwrap();
			*flag = 1;
		}
		if disable {
			let flag = target_value.last_mut().unwrap();
			*flag = *flag | 1 << 1;
		}
		target_value.append(&mut hex::decode("009000000000000f42400000271000000014").unwrap());
		target_value.append(&mut hex::decode("0000777788889999").unwrap());
		if excess_data {
			target_value.append(&mut hex::decode("000000003b9aca00").unwrap());
		}
		assert_eq!(encoded_value, target_value);
	}

	#[test]
	fn encoding_channel_update() {
		do_encoding_channel_update(false, false, false);
		do_encoding_channel_update(false, false, true);
		do_encoding_channel_update(true, false, false);
		do_encoding_channel_update(true, false, true);
		do_encoding_channel_update(false, true, false);
		do_encoding_channel_update(false, true, true);
		do_encoding_channel_update(true, true, false);
		do_encoding_channel_update(true, true, true);
	}

	fn do_encoding_open_channel(random_bit: bool, shutdown: bool, incl_chan_type: bool) {
		let secp_ctx = Secp256k1::new();
		let (_, pubkey_1) = get_keys_from!("0101010101010101010101010101010101010101010101010101010101010101", secp_ctx);
		let (_, pubkey_2) = get_keys_from!("0202020202020202020202020202020202020202020202020202020202020202", secp_ctx);
		let (_, pubkey_3) = get_keys_from!("0303030303030303030303030303030303030303030303030303030303030303", secp_ctx);
		let (_, pubkey_4) = get_keys_from!("0404040404040404040404040404040404040404040404040404040404040404", secp_ctx);
		let (_, pubkey_5) = get_keys_from!("0505050505050505050505050505050505050505050505050505050505050505", secp_ctx);
		let (_, pubkey_6) = get_keys_from!("0606060606060606060606060606060606060606060606060606060606060606", secp_ctx);
		let open_channel = msgs::OpenChannel {
			chain_hash: BlockHash::from_hex("6fe28c0ab6f1b372c1a6a246ae63f74f931e8365e15a089c68d6190000000000").unwrap(),
			temporary_channel_id: ChannelId::from_bytes([2; 32]),
			funding_satoshis: 1311768467284833366,
			push_msat: 2536655962884945560,
			dust_limit_satoshis: 3608586615801332854,
			max_htlc_value_in_flight_msat: 8517154655701053848,
			channel_reserve_satoshis: 8665828695742877976,
			htlc_minimum_msat: 2316138423780173,
			feerate_per_kw: 821716,
			to_self_delay: 49340,
			max_accepted_htlcs: 49340,
			funding_pubkey: pubkey_1,
			revocation_basepoint: pubkey_2,
			payment_point: pubkey_3,
			delayed_payment_basepoint: pubkey_4,
			htlc_basepoint: pubkey_5,
			first_per_commitment_point: pubkey_6,
			channel_flags: if random_bit { 1 << 5 } else { 0 },
			shutdown_scriptpubkey: if shutdown { Some(Address::p2pkh(&::bitcoin::PublicKey{compressed: true, inner: pubkey_1}, Network::Testnet).script_pubkey()) } else { None },
			channel_type: if incl_chan_type { Some(ChannelTypeFeatures::empty()) } else { None },
		};
		let encoded_value = open_channel.encode();
		let mut target_value = Vec::new();
		target_value.append(&mut hex::decode("000000000019d6689c085ae165831e934ff763ae46a2a6c172b3f1b60a8ce26f").unwrap());
		target_value.append(&mut hex::decode("02020202020202020202020202020202020202020202020202020202020202021234567890123456233403289122369832144668701144767633030896203198784335490624111800083a840000034d000c89d4c0bcc0bc031b84c5567b126440995d3ed5aaba0565d71e1834604819ff9c17f5e9d5dd078f024d4b6cd1361032ca9bd2aeb9d900aa4d45d9ead80ac9423374c451a7254d076602531fe6068134503d2723133227c867ac8fa6c83c537e9a44c3c5bdbdcb1fe33703462779ad4aad39514614751a71085f2f10e1c7a593e4e030efb5b8721ce55b0b0362c0a046dacce86ddd0343c6d3c7c79c2208ba0d9c9cf24a6d046d21d21f90f703f006a18d5653c4edf5391ff23a61f03ff83d237e880ee61187fa9f379a028e0a").unwrap());
		if random_bit {
			target_value.append(&mut hex::decode("20").unwrap());
		} else {
			target_value.append(&mut hex::decode("00").unwrap());
		}
		if shutdown {
			target_value.append(&mut hex::decode("001976a91479b000887626b294a914501a4cd226b58b23598388ac").unwrap());
		}
		if incl_chan_type {
			target_value.append(&mut hex::decode("0100").unwrap());
		}
		assert_eq!(encoded_value, target_value);
	}

	#[test]
	fn encoding_open_channel() {
		do_encoding_open_channel(false, false, false);
		do_encoding_open_channel(false, false, true);
		do_encoding_open_channel(false, true, false);
		do_encoding_open_channel(false, true, true);
		do_encoding_open_channel(true, false, false);
		do_encoding_open_channel(true, false, true);
		do_encoding_open_channel(true, true, false);
		do_encoding_open_channel(true, true, true);
	}

	fn do_encoding_open_channelv2(random_bit: bool, shutdown: bool, incl_chan_type: bool, require_confirmed_inputs: bool) {
		let secp_ctx = Secp256k1::new();
		let (_, pubkey_1) = get_keys_from!("0101010101010101010101010101010101010101010101010101010101010101", secp_ctx);
		let (_, pubkey_2) = get_keys_from!("0202020202020202020202020202020202020202020202020202020202020202", secp_ctx);
		let (_, pubkey_3) = get_keys_from!("0303030303030303030303030303030303030303030303030303030303030303", secp_ctx);
		let (_, pubkey_4) = get_keys_from!("0404040404040404040404040404040404040404040404040404040404040404", secp_ctx);
		let (_, pubkey_5) = get_keys_from!("0505050505050505050505050505050505050505050505050505050505050505", secp_ctx);
		let (_, pubkey_6) = get_keys_from!("0606060606060606060606060606060606060606060606060606060606060606", secp_ctx);
		let (_, pubkey_7) = get_keys_from!("0707070707070707070707070707070707070707070707070707070707070707", secp_ctx);
		let open_channelv2 = msgs::OpenChannelV2 {
			chain_hash: BlockHash::from_hex("6fe28c0ab6f1b372c1a6a246ae63f74f931e8365e15a089c68d6190000000000").unwrap(),
			temporary_channel_id: ChannelId::from_bytes([2; 32]),
			funding_feerate_sat_per_1000_weight: 821716,
			commitment_feerate_sat_per_1000_weight: 821716,
			funding_satoshis: 1311768467284833366,
			dust_limit_satoshis: 3608586615801332854,
			max_htlc_value_in_flight_msat: 8517154655701053848,
			htlc_minimum_msat: 2316138423780173,
			to_self_delay: 49340,
			max_accepted_htlcs: 49340,
			locktime: 305419896,
			funding_pubkey: pubkey_1,
			revocation_basepoint: pubkey_2,
			payment_basepoint: pubkey_3,
			delayed_payment_basepoint: pubkey_4,
			htlc_basepoint: pubkey_5,
			first_per_commitment_point: pubkey_6,
			second_per_commitment_point: pubkey_7,
			channel_flags: if random_bit { 1 << 5 } else { 0 },
			shutdown_scriptpubkey: if shutdown { Some(Address::p2pkh(&::bitcoin::PublicKey{compressed: true, inner: pubkey_1}, Network::Testnet).script_pubkey()) } else { None },
			channel_type: if incl_chan_type { Some(ChannelTypeFeatures::empty()) } else { None },
			require_confirmed_inputs: if require_confirmed_inputs { Some(()) } else { None },
		};
		let encoded_value = open_channelv2.encode();
		let mut target_value = Vec::new();
		target_value.append(&mut hex::decode("000000000019d6689c085ae165831e934ff763ae46a2a6c172b3f1b60a8ce26f").unwrap());
		target_value.append(&mut hex::decode("0202020202020202020202020202020202020202020202020202020202020202").unwrap());
		target_value.append(&mut hex::decode("000c89d4").unwrap());
		target_value.append(&mut hex::decode("000c89d4").unwrap());
		target_value.append(&mut hex::decode("1234567890123456").unwrap());
		target_value.append(&mut hex::decode("3214466870114476").unwrap());
		target_value.append(&mut hex::decode("7633030896203198").unwrap());
		target_value.append(&mut hex::decode("00083a840000034d").unwrap());
		target_value.append(&mut hex::decode("c0bc").unwrap());
		target_value.append(&mut hex::decode("c0bc").unwrap());
		target_value.append(&mut hex::decode("12345678").unwrap());
		target_value.append(&mut hex::decode("031b84c5567b126440995d3ed5aaba0565d71e1834604819ff9c17f5e9d5dd078f").unwrap());
		target_value.append(&mut hex::decode("024d4b6cd1361032ca9bd2aeb9d900aa4d45d9ead80ac9423374c451a7254d0766").unwrap());
		target_value.append(&mut hex::decode("02531fe6068134503d2723133227c867ac8fa6c83c537e9a44c3c5bdbdcb1fe337").unwrap());
		target_value.append(&mut hex::decode("03462779ad4aad39514614751a71085f2f10e1c7a593e4e030efb5b8721ce55b0b").unwrap());
		target_value.append(&mut hex::decode("0362c0a046dacce86ddd0343c6d3c7c79c2208ba0d9c9cf24a6d046d21d21f90f7").unwrap());
		target_value.append(&mut hex::decode("03f006a18d5653c4edf5391ff23a61f03ff83d237e880ee61187fa9f379a028e0a").unwrap());
		target_value.append(&mut hex::decode("02989c0b76cb563971fdc9bef31ec06c3560f3249d6ee9e5d83c57625596e05f6f").unwrap());

		if random_bit {
			target_value.append(&mut hex::decode("20").unwrap());
		} else {
			target_value.append(&mut hex::decode("00").unwrap());
		}
		if shutdown {
			target_value.append(&mut hex::decode("001b").unwrap()); // Type 0 + Length 27
			target_value.append(&mut hex::decode("001976a91479b000887626b294a914501a4cd226b58b23598388ac").unwrap());
		}
		if incl_chan_type {
			target_value.append(&mut hex::decode("0100").unwrap());
		}
		if require_confirmed_inputs {
			target_value.append(&mut hex::decode("0200").unwrap());
		}
		assert_eq!(encoded_value, target_value);
	}

	#[test]
	fn encoding_open_channelv2() {
		do_encoding_open_channelv2(false, false, false, false);
		do_encoding_open_channelv2(false, false, false, true);
		do_encoding_open_channelv2(false, false, true, false);
		do_encoding_open_channelv2(false, false, true, true);
		do_encoding_open_channelv2(false, true, false, false);
		do_encoding_open_channelv2(false, true, false, true);
		do_encoding_open_channelv2(false, true, true, false);
		do_encoding_open_channelv2(false, true, true, true);
		do_encoding_open_channelv2(true, false, false, false);
		do_encoding_open_channelv2(true, false, false, true);
		do_encoding_open_channelv2(true, false, true, false);
		do_encoding_open_channelv2(true, false, true, true);
		do_encoding_open_channelv2(true, true, false, false);
		do_encoding_open_channelv2(true, true, false, true);
		do_encoding_open_channelv2(true, true, true, false);
		do_encoding_open_channelv2(true, true, true, true);
	}

	fn do_encoding_accept_channel(shutdown: bool) {
		let secp_ctx = Secp256k1::new();
		let (_, pubkey_1) = get_keys_from!("0101010101010101010101010101010101010101010101010101010101010101", secp_ctx);
		let (_, pubkey_2) = get_keys_from!("0202020202020202020202020202020202020202020202020202020202020202", secp_ctx);
		let (_, pubkey_3) = get_keys_from!("0303030303030303030303030303030303030303030303030303030303030303", secp_ctx);
		let (_, pubkey_4) = get_keys_from!("0404040404040404040404040404040404040404040404040404040404040404", secp_ctx);
		let (_, pubkey_5) = get_keys_from!("0505050505050505050505050505050505050505050505050505050505050505", secp_ctx);
		let (_, pubkey_6) = get_keys_from!("0606060606060606060606060606060606060606060606060606060606060606", secp_ctx);
		let accept_channel = msgs::AcceptChannel {
			temporary_channel_id: ChannelId::from_bytes([2; 32]),
			dust_limit_satoshis: 1311768467284833366,
			max_htlc_value_in_flight_msat: 2536655962884945560,
			channel_reserve_satoshis: 3608586615801332854,
			htlc_minimum_msat: 2316138423780173,
			minimum_depth: 821716,
			to_self_delay: 49340,
			max_accepted_htlcs: 49340,
			funding_pubkey: pubkey_1,
			revocation_basepoint: pubkey_2,
			payment_point: pubkey_3,
			delayed_payment_basepoint: pubkey_4,
			htlc_basepoint: pubkey_5,
			first_per_commitment_point: pubkey_6,
			shutdown_scriptpubkey: if shutdown { Some(Address::p2pkh(&::bitcoin::PublicKey{compressed: true, inner: pubkey_1}, Network::Testnet).script_pubkey()) } else { None },
			channel_type: None,
			#[cfg(taproot)]
			next_local_nonce: None,
		};
		let encoded_value = accept_channel.encode();
		let mut target_value = hex::decode("020202020202020202020202020202020202020202020202020202020202020212345678901234562334032891223698321446687011447600083a840000034d000c89d4c0bcc0bc031b84c5567b126440995d3ed5aaba0565d71e1834604819ff9c17f5e9d5dd078f024d4b6cd1361032ca9bd2aeb9d900aa4d45d9ead80ac9423374c451a7254d076602531fe6068134503d2723133227c867ac8fa6c83c537e9a44c3c5bdbdcb1fe33703462779ad4aad39514614751a71085f2f10e1c7a593e4e030efb5b8721ce55b0b0362c0a046dacce86ddd0343c6d3c7c79c2208ba0d9c9cf24a6d046d21d21f90f703f006a18d5653c4edf5391ff23a61f03ff83d237e880ee61187fa9f379a028e0a").unwrap();
		if shutdown {
			target_value.append(&mut hex::decode("001976a91479b000887626b294a914501a4cd226b58b23598388ac").unwrap());
		}
		assert_eq!(encoded_value, target_value);
	}

	#[test]
	fn encoding_accept_channel() {
		do_encoding_accept_channel(false);
		do_encoding_accept_channel(true);
	}

	fn do_encoding_accept_channelv2(shutdown: bool) {
		let secp_ctx = Secp256k1::new();
		let (_, pubkey_1) = get_keys_from!("0101010101010101010101010101010101010101010101010101010101010101", secp_ctx);
		let (_, pubkey_2) = get_keys_from!("0202020202020202020202020202020202020202020202020202020202020202", secp_ctx);
		let (_, pubkey_3) = get_keys_from!("0303030303030303030303030303030303030303030303030303030303030303", secp_ctx);
		let (_, pubkey_4) = get_keys_from!("0404040404040404040404040404040404040404040404040404040404040404", secp_ctx);
		let (_, pubkey_5) = get_keys_from!("0505050505050505050505050505050505050505050505050505050505050505", secp_ctx);
		let (_, pubkey_6) = get_keys_from!("0606060606060606060606060606060606060606060606060606060606060606", secp_ctx);
		let (_, pubkey_7) = get_keys_from!("0707070707070707070707070707070707070707070707070707070707070707", secp_ctx);
		let accept_channelv2 = msgs::AcceptChannelV2 {
			temporary_channel_id: ChannelId::from_bytes([2; 32]),
			funding_satoshis: 1311768467284833366,
			dust_limit_satoshis: 1311768467284833366,
			max_htlc_value_in_flight_msat: 2536655962884945560,
			htlc_minimum_msat: 2316138423780173,
			minimum_depth: 821716,
			to_self_delay: 49340,
			max_accepted_htlcs: 49340,
			funding_pubkey: pubkey_1,
			revocation_basepoint: pubkey_2,
			payment_basepoint: pubkey_3,
			delayed_payment_basepoint: pubkey_4,
			htlc_basepoint: pubkey_5,
			first_per_commitment_point: pubkey_6,
			second_per_commitment_point: pubkey_7,
			shutdown_scriptpubkey: if shutdown { Some(Address::p2pkh(&::bitcoin::PublicKey{compressed: true, inner: pubkey_1}, Network::Testnet).script_pubkey()) } else { None },
			channel_type: None,
			require_confirmed_inputs: None,
		};
		let encoded_value = accept_channelv2.encode();
		let mut target_value = hex::decode("0202020202020202020202020202020202020202020202020202020202020202").unwrap(); // temporary_channel_id
		target_value.append(&mut hex::decode("1234567890123456").unwrap()); // funding_satoshis
		target_value.append(&mut hex::decode("1234567890123456").unwrap()); // dust_limit_satoshis
		target_value.append(&mut hex::decode("2334032891223698").unwrap()); // max_htlc_value_in_flight_msat
		target_value.append(&mut hex::decode("00083a840000034d").unwrap()); // htlc_minimum_msat
		target_value.append(&mut hex::decode("000c89d4").unwrap()); //  minimum_depth
		target_value.append(&mut hex::decode("c0bc").unwrap()); // to_self_delay
		target_value.append(&mut hex::decode("c0bc").unwrap()); // max_accepted_htlcs
		target_value.append(&mut hex::decode("031b84c5567b126440995d3ed5aaba0565d71e1834604819ff9c17f5e9d5dd078f").unwrap()); // funding_pubkey
		target_value.append(&mut hex::decode("024d4b6cd1361032ca9bd2aeb9d900aa4d45d9ead80ac9423374c451a7254d0766").unwrap()); // revocation_basepoint
		target_value.append(&mut hex::decode("02531fe6068134503d2723133227c867ac8fa6c83c537e9a44c3c5bdbdcb1fe337").unwrap()); // payment_basepoint
		target_value.append(&mut hex::decode("03462779ad4aad39514614751a71085f2f10e1c7a593e4e030efb5b8721ce55b0b").unwrap()); // delayed_payment_basepoint
		target_value.append(&mut hex::decode("0362c0a046dacce86ddd0343c6d3c7c79c2208ba0d9c9cf24a6d046d21d21f90f7").unwrap()); // htlc_basepoint
		target_value.append(&mut hex::decode("03f006a18d5653c4edf5391ff23a61f03ff83d237e880ee61187fa9f379a028e0a").unwrap()); // first_per_commitment_point
		target_value.append(&mut hex::decode("02989c0b76cb563971fdc9bef31ec06c3560f3249d6ee9e5d83c57625596e05f6f").unwrap()); // second_per_commitment_point
		if shutdown {
			target_value.append(&mut hex::decode("001b").unwrap()); // Type 0 + Length 27
			target_value.append(&mut hex::decode("001976a91479b000887626b294a914501a4cd226b58b23598388ac").unwrap());
		}
		assert_eq!(encoded_value, target_value);
	}

	#[test]
	fn encoding_accept_channelv2() {
		do_encoding_accept_channelv2(false);
		do_encoding_accept_channelv2(true);
	}

	#[test]
	fn encoding_funding_created() {
		let secp_ctx = Secp256k1::new();
		let (privkey_1, _) = get_keys_from!("0101010101010101010101010101010101010101010101010101010101010101", secp_ctx);
		let sig_1 = get_sig_on!(privkey_1, secp_ctx, String::from("01010101010101010101010101010101"));
		let funding_created = msgs::FundingCreated {
			temporary_channel_id: ChannelId::from_bytes([2; 32]),
			funding_txid: Txid::from_hex("c2d4449afa8d26140898dd54d3390b057ba2a5afcf03ba29d7dc0d8b9ffe966e").unwrap(),
			funding_output_index: 255,
			signature: sig_1,
			#[cfg(taproot)]
			partial_signature_with_nonce: None,
			#[cfg(taproot)]
			next_local_nonce: None,
		};
		let encoded_value = funding_created.encode();
		let target_value = hex::decode("02020202020202020202020202020202020202020202020202020202020202026e96fe9f8b0ddcd729ba03cfafa5a27b050b39d354dd980814268dfa9a44d4c200ffd977cb9b53d93a6ff64bb5f1e158b4094b66e798fb12911168a3ccdf80a83096340a6a95da0ae8d9f776528eecdbb747eb6b545495a4319ed5378e35b21e073a").unwrap();
		assert_eq!(encoded_value, target_value);
	}

	#[test]
	fn encoding_funding_signed() {
		let secp_ctx = Secp256k1::new();
		let (privkey_1, _) = get_keys_from!("0101010101010101010101010101010101010101010101010101010101010101", secp_ctx);
		let sig_1 = get_sig_on!(privkey_1, secp_ctx, String::from("01010101010101010101010101010101"));
		let funding_signed = msgs::FundingSigned {
			channel_id: ChannelId::from_bytes([2; 32]),
			signature: sig_1,
			#[cfg(taproot)]
			partial_signature_with_nonce: None,
		};
		let encoded_value = funding_signed.encode();
		let target_value = hex::decode("0202020202020202020202020202020202020202020202020202020202020202d977cb9b53d93a6ff64bb5f1e158b4094b66e798fb12911168a3ccdf80a83096340a6a95da0ae8d9f776528eecdbb747eb6b545495a4319ed5378e35b21e073a").unwrap();
		assert_eq!(encoded_value, target_value);
	}

	#[test]
	fn encoding_channel_ready() {
		let secp_ctx = Secp256k1::new();
		let (_, pubkey_1,) = get_keys_from!("0101010101010101010101010101010101010101010101010101010101010101", secp_ctx);
		let channel_ready = msgs::ChannelReady {
			channel_id: ChannelId::from_bytes([2; 32]),
			next_per_commitment_point: pubkey_1,
			short_channel_id_alias: None,
		};
		let encoded_value = channel_ready.encode();
		let target_value = hex::decode("0202020202020202020202020202020202020202020202020202020202020202031b84c5567b126440995d3ed5aaba0565d71e1834604819ff9c17f5e9d5dd078f").unwrap();
		assert_eq!(encoded_value, target_value);
	}

	#[test]
	fn encoding_tx_add_input() {
		let tx_add_input = msgs::TxAddInput {
			channel_id: ChannelId::from_bytes([2; 32]),
			serial_id: 4886718345,
			prevtx: TransactionU16LenLimited::new(Transaction {
				version: 2,
				lock_time: PackedLockTime(0),
				input: vec![TxIn {
					previous_output: OutPoint { txid: Txid::from_hex("305bab643ee297b8b6b76b320792c8223d55082122cb606bf89382146ced9c77").unwrap(), index: 2 }.into_bitcoin_outpoint(),
					script_sig: Script::new(),
					sequence: Sequence(0xfffffffd),
					witness: Witness::from_vec(vec![
						hex::decode("304402206af85b7dd67450ad12c979302fac49dfacbc6a8620f49c5da2b5721cf9565ca502207002b32fed9ce1bf095f57aeb10c36928ac60b12e723d97d2964a54640ceefa701").unwrap(),
						hex::decode("0301ab7dc16488303549bfcdd80f6ae5ee4c20bf97ab5410bbd6b1bfa85dcd6944").unwrap()]),
				}],
				output: vec![
					TxOut {
						value: 12704566,
						script_pubkey: Address::from_str("bc1qzlffunw52jav8vwdu5x3jfk6sr8u22rmq3xzw2").unwrap().script_pubkey(),
					},
					TxOut {
						value: 245148,
						script_pubkey: Address::from_str("bc1qxmk834g5marzm227dgqvynd23y2nvt2ztwcw2z").unwrap().script_pubkey(),
					},
				],
			}).unwrap(),
			prevtx_out: 305419896,
			sequence: 305419896,
		};
		let encoded_value = tx_add_input.encode();
		let target_value = hex::decode("0202020202020202020202020202020202020202020202020202020202020202000000012345678900de02000000000101779ced6c148293f86b60cb222108553d22c89207326bb7b6b897e23e64ab5b300200000000fdffffff0236dbc1000000000016001417d29e4dd454bac3b1cde50d1926da80cfc5287b9cbd03000000000016001436ec78d514df462da95e6a00c24daa8915362d420247304402206af85b7dd67450ad12c979302fac49dfacbc6a8620f49c5da2b5721cf9565ca502207002b32fed9ce1bf095f57aeb10c36928ac60b12e723d97d2964a54640ceefa701210301ab7dc16488303549bfcdd80f6ae5ee4c20bf97ab5410bbd6b1bfa85dcd6944000000001234567812345678").unwrap();
		assert_eq!(encoded_value, target_value);
	}

	#[test]
	fn encoding_tx_add_output() {
		let tx_add_output = msgs::TxAddOutput {
			channel_id: ChannelId::from_bytes([2; 32]),
			serial_id: 4886718345,
			sats: 4886718345,
			script: Address::from_str("bc1qxmk834g5marzm227dgqvynd23y2nvt2ztwcw2z").unwrap().script_pubkey(),
		};
		let encoded_value = tx_add_output.encode();
		let target_value = hex::decode("0202020202020202020202020202020202020202020202020202020202020202000000012345678900000001234567890016001436ec78d514df462da95e6a00c24daa8915362d42").unwrap();
		assert_eq!(encoded_value, target_value);
	}

	#[test]
	fn encoding_tx_remove_input() {
		let tx_remove_input = msgs::TxRemoveInput {
			channel_id: ChannelId::from_bytes([2; 32]),
			serial_id: 4886718345,
		};
		let encoded_value = tx_remove_input.encode();
		let target_value = hex::decode("02020202020202020202020202020202020202020202020202020202020202020000000123456789").unwrap();
		assert_eq!(encoded_value, target_value);
	}

	#[test]
	fn encoding_tx_remove_output() {
		let tx_remove_output = msgs::TxRemoveOutput {
			channel_id: ChannelId::from_bytes([2; 32]),
			serial_id: 4886718345,
		};
		let encoded_value = tx_remove_output.encode();
		let target_value = hex::decode("02020202020202020202020202020202020202020202020202020202020202020000000123456789").unwrap();
		assert_eq!(encoded_value, target_value);
	}

	#[test]
	fn encoding_tx_complete() {
		let tx_complete = msgs::TxComplete {
			channel_id: ChannelId::from_bytes([2; 32]),
		};
		let encoded_value = tx_complete.encode();
		let target_value = hex::decode("0202020202020202020202020202020202020202020202020202020202020202").unwrap();
		assert_eq!(encoded_value, target_value);
	}

	#[test]
	fn encoding_tx_signatures() {
		let tx_signatures = msgs::TxSignatures {
			channel_id: ChannelId::from_bytes([2; 32]),
			tx_hash: Txid::from_hex("c2d4449afa8d26140898dd54d3390b057ba2a5afcf03ba29d7dc0d8b9ffe966e").unwrap(),
			witnesses: vec![
				Witness::from_vec(vec![
					hex::decode("304402206af85b7dd67450ad12c979302fac49dfacbc6a8620f49c5da2b5721cf9565ca502207002b32fed9ce1bf095f57aeb10c36928ac60b12e723d97d2964a54640ceefa701").unwrap(),
					hex::decode("0301ab7dc16488303549bfcdd80f6ae5ee4c20bf97ab5410bbd6b1bfa85dcd6944").unwrap()]),
				Witness::from_vec(vec![
					hex::decode("3045022100ee00dbf4a862463e837d7c08509de814d620e4d9830fa84818713e0fa358f145022021c3c7060c4d53fe84fd165d60208451108a778c13b92ca4c6bad439236126cc01").unwrap(),
					hex::decode("028fbbf0b16f5ba5bcb5dd37cd4047ce6f726a21c06682f9ec2f52b057de1dbdb5").unwrap()]),
			],
		};
		let encoded_value = tx_signatures.encode();
		let mut target_value = hex::decode("0202020202020202020202020202020202020202020202020202020202020202").unwrap(); // channel_id
		target_value.append(&mut hex::decode("6e96fe9f8b0ddcd729ba03cfafa5a27b050b39d354dd980814268dfa9a44d4c2").unwrap()); // tx_hash (sha256) (big endian byte order)
		target_value.append(&mut hex::decode("0002").unwrap()); // num_witnesses (u16)
		// Witness 1
		target_value.append(&mut hex::decode("006b").unwrap()); // len of witness_data
		target_value.append(&mut hex::decode("02").unwrap()); // num_witness_elements (VarInt)
		target_value.append(&mut hex::decode("47").unwrap()); // len of witness element data (VarInt)
		target_value.append(&mut hex::decode("304402206af85b7dd67450ad12c979302fac49dfacbc6a8620f49c5da2b5721cf9565ca502207002b32fed9ce1bf095f57aeb10c36928ac60b12e723d97d2964a54640ceefa701").unwrap());
		target_value.append(&mut hex::decode("21").unwrap()); // len of witness element data (VarInt)
		target_value.append(&mut hex::decode("0301ab7dc16488303549bfcdd80f6ae5ee4c20bf97ab5410bbd6b1bfa85dcd6944").unwrap());
		// Witness 2
		target_value.append(&mut hex::decode("006c").unwrap()); // len of witness_data
		target_value.append(&mut hex::decode("02").unwrap()); // num_witness_elements (VarInt)
		target_value.append(&mut hex::decode("48").unwrap()); // len of witness element data (VarInt)
		target_value.append(&mut hex::decode("3045022100ee00dbf4a862463e837d7c08509de814d620e4d9830fa84818713e0fa358f145022021c3c7060c4d53fe84fd165d60208451108a778c13b92ca4c6bad439236126cc01").unwrap());
		target_value.append(&mut hex::decode("21").unwrap()); // len of witness element data (VarInt)
		target_value.append(&mut hex::decode("028fbbf0b16f5ba5bcb5dd37cd4047ce6f726a21c06682f9ec2f52b057de1dbdb5").unwrap());
		assert_eq!(encoded_value, target_value);
	}

	fn do_encoding_tx_init_rbf(funding_value_with_hex_target: Option<(i64, &str)>) {
		let tx_init_rbf = msgs::TxInitRbf {
			channel_id: ChannelId::from_bytes([2; 32]),
			locktime: 305419896,
			feerate_sat_per_1000_weight: 20190119,
			funding_output_contribution: if let Some((value, _)) = funding_value_with_hex_target { Some(value) } else { None },
		};
		let encoded_value = tx_init_rbf.encode();
		let mut target_value = hex::decode("0202020202020202020202020202020202020202020202020202020202020202").unwrap(); // channel_id
		target_value.append(&mut hex::decode("12345678").unwrap()); // locktime
		target_value.append(&mut hex::decode("013413a7").unwrap()); // feerate_sat_per_1000_weight
		if let Some((_, target)) = funding_value_with_hex_target {
			target_value.push(0x00); // Type
			target_value.push(target.len() as u8 / 2); // Length
			target_value.append(&mut hex::decode(target).unwrap()); // Value (i64)
		}
		assert_eq!(encoded_value, target_value);
	}

	#[test]
	fn encoding_tx_init_rbf() {
		do_encoding_tx_init_rbf(Some((1311768467284833366, "1234567890123456")));
		do_encoding_tx_init_rbf(Some((13117684672, "000000030DDFFBC0")));
		do_encoding_tx_init_rbf(None);
	}

	fn do_encoding_tx_ack_rbf(funding_value_with_hex_target: Option<(i64, &str)>) {
		let tx_ack_rbf = msgs::TxAckRbf {
			channel_id: ChannelId::from_bytes([2; 32]),
			funding_output_contribution: if let Some((value, _)) = funding_value_with_hex_target { Some(value) } else { None },
		};
		let encoded_value = tx_ack_rbf.encode();
		let mut target_value = hex::decode("0202020202020202020202020202020202020202020202020202020202020202").unwrap();
		if let Some((_, target)) = funding_value_with_hex_target {
			target_value.push(0x00); // Type
			target_value.push(target.len() as u8 / 2); // Length
			target_value.append(&mut hex::decode(target).unwrap()); // Value (i64)
		}
		assert_eq!(encoded_value, target_value);
	}

	#[test]
	fn encoding_tx_ack_rbf() {
		do_encoding_tx_ack_rbf(Some((1311768467284833366, "1234567890123456")));
		do_encoding_tx_ack_rbf(Some((13117684672, "000000030DDFFBC0")));
		do_encoding_tx_ack_rbf(None);
	}

	#[test]
	fn encoding_tx_abort() {
		let tx_abort = msgs::TxAbort {
			channel_id: ChannelId::from_bytes([2; 32]),
			data: hex::decode("54686520717569636B2062726F776E20666F78206A756D7073206F76657220746865206C617A7920646F672E").unwrap(),
		};
		let encoded_value = tx_abort.encode();
		let target_value = hex::decode("0202020202020202020202020202020202020202020202020202020202020202002C54686520717569636B2062726F776E20666F78206A756D7073206F76657220746865206C617A7920646F672E").unwrap();
		assert_eq!(encoded_value, target_value);
	}

	fn do_encoding_shutdown(script_type: u8) {
		let secp_ctx = Secp256k1::new();
		let (_, pubkey_1) = get_keys_from!("0101010101010101010101010101010101010101010101010101010101010101", secp_ctx);
		let script = Builder::new().push_opcode(opcodes::OP_TRUE).into_script();
		let shutdown = msgs::Shutdown {
			channel_id: ChannelId::from_bytes([2; 32]),
			scriptpubkey:
				if script_type == 1 { Address::p2pkh(&::bitcoin::PublicKey{compressed: true, inner: pubkey_1}, Network::Testnet).script_pubkey() }
				else if script_type == 2 { Address::p2sh(&script, Network::Testnet).unwrap().script_pubkey() }
				else if script_type == 3 { Address::p2wpkh(&::bitcoin::PublicKey{compressed: true, inner: pubkey_1}, Network::Testnet).unwrap().script_pubkey() }
				else { Address::p2wsh(&script, Network::Testnet).script_pubkey() },
		};
		let encoded_value = shutdown.encode();
		let mut target_value = hex::decode("0202020202020202020202020202020202020202020202020202020202020202").unwrap();
		if script_type == 1 {
			target_value.append(&mut hex::decode("001976a91479b000887626b294a914501a4cd226b58b23598388ac").unwrap());
		} else if script_type == 2 {
			target_value.append(&mut hex::decode("0017a914da1745e9b549bd0bfa1a569971c77eba30cd5a4b87").unwrap());
		} else if script_type == 3 {
			target_value.append(&mut hex::decode("0016001479b000887626b294a914501a4cd226b58b235983").unwrap());
		} else if script_type == 4 {
			target_value.append(&mut hex::decode("002200204ae81572f06e1b88fd5ced7a1a000945432e83e1551e6f721ee9c00b8cc33260").unwrap());
		}
		assert_eq!(encoded_value, target_value);
	}

	#[test]
	fn encoding_shutdown() {
		do_encoding_shutdown(1);
		do_encoding_shutdown(2);
		do_encoding_shutdown(3);
		do_encoding_shutdown(4);
	}

	#[test]
	fn encoding_closing_signed() {
		let secp_ctx = Secp256k1::new();
		let (privkey_1, _) = get_keys_from!("0101010101010101010101010101010101010101010101010101010101010101", secp_ctx);
		let sig_1 = get_sig_on!(privkey_1, secp_ctx, String::from("01010101010101010101010101010101"));
		let closing_signed = msgs::ClosingSigned {
			channel_id: ChannelId::from_bytes([2; 32]),
			fee_satoshis: 2316138423780173,
			signature: sig_1,
			fee_range: None,
		};
		let encoded_value = closing_signed.encode();
		let target_value = hex::decode("020202020202020202020202020202020202020202020202020202020202020200083a840000034dd977cb9b53d93a6ff64bb5f1e158b4094b66e798fb12911168a3ccdf80a83096340a6a95da0ae8d9f776528eecdbb747eb6b545495a4319ed5378e35b21e073a").unwrap();
		assert_eq!(encoded_value, target_value);
		assert_eq!(msgs::ClosingSigned::read(&mut Cursor::new(&target_value)).unwrap(), closing_signed);

		let closing_signed_with_range = msgs::ClosingSigned {
			channel_id: ChannelId::from_bytes([2; 32]),
			fee_satoshis: 2316138423780173,
			signature: sig_1,
			fee_range: Some(msgs::ClosingSignedFeeRange {
				min_fee_satoshis: 0xdeadbeef,
				max_fee_satoshis: 0x1badcafe01234567,
			}),
		};
		let encoded_value_with_range = closing_signed_with_range.encode();
		let target_value_with_range = hex::decode("020202020202020202020202020202020202020202020202020202020202020200083a840000034dd977cb9b53d93a6ff64bb5f1e158b4094b66e798fb12911168a3ccdf80a83096340a6a95da0ae8d9f776528eecdbb747eb6b545495a4319ed5378e35b21e073a011000000000deadbeef1badcafe01234567").unwrap();
		assert_eq!(encoded_value_with_range, target_value_with_range);
		assert_eq!(msgs::ClosingSigned::read(&mut Cursor::new(&target_value_with_range)).unwrap(),
			closing_signed_with_range);
	}

	#[test]
	fn encoding_update_add_htlc() {
		let secp_ctx = Secp256k1::new();
		let (_, pubkey_1) = get_keys_from!("0101010101010101010101010101010101010101010101010101010101010101", secp_ctx);
		let onion_routing_packet = msgs::OnionPacket {
			version: 255,
			public_key: Ok(pubkey_1),
			hop_data: [1; 20*65],
			hmac: [2; 32]
		};
		let update_add_htlc = msgs::UpdateAddHTLC {
			channel_id: ChannelId::from_bytes([2; 32]),
			htlc_id: 2316138423780173,
			amount_msat: 3608586615801332854,
			payment_hash: PaymentHash([1; 32]),
			cltv_expiry: 821716,
			onion_routing_packet,
			skimmed_fee_msat: None,
		};
		let encoded_value = update_add_htlc.encode();
		let target_value = hex::decode("020202020202020202020202020202020202020202020202020202020202020200083a840000034d32144668701144760101010101010101010101010101010101010101010101010101010101010101000c89d4ff031b84c5567b126440995d3ed5aaba0565d71e1834604819ff9c17f5e9d5dd078f010101010101010101010101010101010101010101010101010101010101010101010101010101010101010101010101010101010101010101010101010101010101010101010101010101010101010101010101010101010101010101010101010101010101010101010101010101010101010101010101010101010101010101010101010101010101010101010101010101010101010101010101010101010101010101010101010101010101010101010101010101010101010101010101010101010101010101010101010101010101010101010101010101010101010101010101010101010101010101010101010101010101010101010101010101010101010101010101010101010101010101010101010101010101010101010101010101010101010101010101010101010101010101010101010101010101010101010101010101010101010101010101010101010101010101010101010101010101010101010101010101010101010101010101010101010101010101010101010101010101010101010101010101010101010101010101010101010101010101010101010101010101010101010101010101010101010101010101010101010101010101010101010101010101010101010101010101010101010101010101010101010101010101010101010101010101010101010101010101010101010101010101010101010101010101010101010101010101010101010101010101010101010101010101010101010101010101010101010101010101010101010101010101010101010101010101010101010101010101010101010101010101010101010101010101010101010101010101010101010101010101010101010101010101010101010101010101010101010101010101010101010101010101010101010101010101010101010101010101010101010101010101010101010101010101010101010101010101010101010101010101010101010101010101010101010101010101010101010101010101010101010101010101010101010101010101010101010101010101010101010101010101010101010101010101010101010101010101010101010101010101010101010101010101010101010101010101010101010101010101010101010101010101010101010101010101010101010101010101010101010101010101010101010101010101010101010101010101010101010101010101010101010101010101010101010101010101010101010101010101010101010101010101010101010101010101010101010101010101010101010101010101010101010101010101010101010101010101010101010101010101010101010101010101010101010101010101010101010101010101010101010101010101010101010101010101010101010101010101010101010101010101010101010101010101010101010101010101010101010101010101010101010101010101010101010101010101010101010101010101010101010101010101010101010101010101010101010101010101010101010101010101010101010101010101010101010101010101010101010101010101010101010101010101010101010101010101010101010101010101010101010101010101010101010101010101010101010101010101010101010101010101010101010101010101010101010101010101010101010101010101010101010101010101010101010101010101010101010101010101010101010101010101010202020202020202020202020202020202020202020202020202020202020202").unwrap();
		assert_eq!(encoded_value, target_value);
	}

	#[test]
	fn encoding_update_fulfill_htlc() {
		let update_fulfill_htlc = msgs::UpdateFulfillHTLC {
			channel_id: ChannelId::from_bytes([2; 32]),
			htlc_id: 2316138423780173,
			payment_preimage: PaymentPreimage([1; 32]),
		};
		let encoded_value = update_fulfill_htlc.encode();
		let target_value = hex::decode("020202020202020202020202020202020202020202020202020202020202020200083a840000034d0101010101010101010101010101010101010101010101010101010101010101").unwrap();
		assert_eq!(encoded_value, target_value);
	}

	#[test]
	fn encoding_update_fail_htlc() {
		let reason = OnionErrorPacket {
			data: [1; 32].to_vec(),
		};
		let update_fail_htlc = msgs::UpdateFailHTLC {
			channel_id: ChannelId::from_bytes([2; 32]),
			htlc_id: 2316138423780173,
			reason
		};
		let encoded_value = update_fail_htlc.encode();
		let target_value = hex::decode("020202020202020202020202020202020202020202020202020202020202020200083a840000034d00200101010101010101010101010101010101010101010101010101010101010101").unwrap();
		assert_eq!(encoded_value, target_value);
	}

	#[test]
	fn encoding_update_fail_malformed_htlc() {
		let update_fail_malformed_htlc = msgs::UpdateFailMalformedHTLC {
			channel_id: ChannelId::from_bytes([2; 32]),
			htlc_id: 2316138423780173,
			sha256_of_onion: [1; 32],
			failure_code: 255
		};
		let encoded_value = update_fail_malformed_htlc.encode();
		let target_value = hex::decode("020202020202020202020202020202020202020202020202020202020202020200083a840000034d010101010101010101010101010101010101010101010101010101010101010100ff").unwrap();
		assert_eq!(encoded_value, target_value);
	}

	fn do_encoding_commitment_signed(htlcs: bool) {
		let secp_ctx = Secp256k1::new();
		let (privkey_1, _) = get_keys_from!("0101010101010101010101010101010101010101010101010101010101010101", secp_ctx);
		let (privkey_2, _) = get_keys_from!("0202020202020202020202020202020202020202020202020202020202020202", secp_ctx);
		let (privkey_3, _) = get_keys_from!("0303030303030303030303030303030303030303030303030303030303030303", secp_ctx);
		let (privkey_4, _) = get_keys_from!("0404040404040404040404040404040404040404040404040404040404040404", secp_ctx);
		let sig_1 = get_sig_on!(privkey_1, secp_ctx, String::from("01010101010101010101010101010101"));
		let sig_2 = get_sig_on!(privkey_2, secp_ctx, String::from("01010101010101010101010101010101"));
		let sig_3 = get_sig_on!(privkey_3, secp_ctx, String::from("01010101010101010101010101010101"));
		let sig_4 = get_sig_on!(privkey_4, secp_ctx, String::from("01010101010101010101010101010101"));
		let commitment_signed = msgs::CommitmentSigned {
			channel_id: ChannelId::from_bytes([2; 32]),
			signature: sig_1,
			htlc_signatures: if htlcs { vec![sig_2, sig_3, sig_4] } else { Vec::new() },
			#[cfg(taproot)]
			partial_signature_with_nonce: None,
		};
		let encoded_value = commitment_signed.encode();
		let mut target_value = hex::decode("0202020202020202020202020202020202020202020202020202020202020202d977cb9b53d93a6ff64bb5f1e158b4094b66e798fb12911168a3ccdf80a83096340a6a95da0ae8d9f776528eecdbb747eb6b545495a4319ed5378e35b21e073a").unwrap();
		if htlcs {
			target_value.append(&mut hex::decode("00031735b6a427e80d5fe7cd90a2f4ee08dc9c27cda7c35a4172e5d85b12c49d4232537e98f9b1f3c5e6989a8b9644e90e8918127680dbd0d4043510840fc0f1e11a216c280b5395a2546e7e4b2663e04f811622f15a4f91e83aa2e92ba2a573c139142c54ae63072a1ec1ee7dc0c04bde5c847806172aa05c92c22ae8e308d1d2692b12cc195ce0a2d1bda6a88befa19fa07f51caa75ce83837f28965600b8aacab0855ffb0e741ec5f7c41421e9829a9d48611c8c831f71be5ea73e66594977ffd").unwrap());
		} else {
			target_value.append(&mut hex::decode("0000").unwrap());
		}
		assert_eq!(encoded_value, target_value);
	}

	#[test]
	fn encoding_commitment_signed() {
		do_encoding_commitment_signed(true);
		do_encoding_commitment_signed(false);
	}

	#[test]
	fn encoding_revoke_and_ack() {
		let secp_ctx = Secp256k1::new();
		let (_, pubkey_1) = get_keys_from!("0101010101010101010101010101010101010101010101010101010101010101", secp_ctx);
		let raa = msgs::RevokeAndACK {
			channel_id: ChannelId::from_bytes([2; 32]),
			per_commitment_secret: [1, 1, 1, 1, 1, 1, 1, 1, 1, 1, 1, 1, 1, 1, 1, 1, 1, 1, 1, 1, 1, 1, 1, 1, 1, 1, 1, 1, 1, 1, 1, 1],
			next_per_commitment_point: pubkey_1,
			#[cfg(taproot)]
			next_local_nonce: None,
		};
		let encoded_value = raa.encode();
		let target_value = hex::decode("02020202020202020202020202020202020202020202020202020202020202020101010101010101010101010101010101010101010101010101010101010101031b84c5567b126440995d3ed5aaba0565d71e1834604819ff9c17f5e9d5dd078f").unwrap();
		assert_eq!(encoded_value, target_value);
	}

	#[test]
	fn encoding_update_fee() {
		let update_fee = msgs::UpdateFee {
			channel_id: ChannelId::from_bytes([2; 32]),
			feerate_per_kw: 20190119,
		};
		let encoded_value = update_fee.encode();
		let target_value = hex::decode("0202020202020202020202020202020202020202020202020202020202020202013413a7").unwrap();
		assert_eq!(encoded_value, target_value);
	}

	#[test]
	fn encoding_init() {
		let mainnet_hash = ChainHash::from_hex("6fe28c0ab6f1b372c1a6a246ae63f74f931e8365e15a089c68d6190000000000").unwrap();
		assert_eq!(msgs::Init {
			features: InitFeatures::from_le_bytes(vec![0xFF, 0xFF, 0xFF]),
			networks: Some(vec![mainnet_hash]),
			remote_network_address: None,
		}.encode(), hex::decode("00023fff0003ffffff01206fe28c0ab6f1b372c1a6a246ae63f74f931e8365e15a089c68d6190000000000").unwrap());
		assert_eq!(msgs::Init {
			features: InitFeatures::from_le_bytes(vec![0xFF]),
			networks: None,
			remote_network_address: None,
		}.encode(), hex::decode("0001ff0001ff").unwrap());
		assert_eq!(msgs::Init {
			features: InitFeatures::from_le_bytes(vec![]),
			networks: Some(vec![mainnet_hash]),
			remote_network_address: None,
		}.encode(), hex::decode("0000000001206fe28c0ab6f1b372c1a6a246ae63f74f931e8365e15a089c68d6190000000000").unwrap());
		assert_eq!(msgs::Init {
			features: InitFeatures::from_le_bytes(vec![]),
			networks: Some(vec![ChainHash::from(&[1; 32][..]), ChainHash::from(&[2; 32][..])]),
			remote_network_address: None,
		}.encode(), hex::decode("00000000014001010101010101010101010101010101010101010101010101010101010101010202020202020202020202020202020202020202020202020202020202020202").unwrap());
		let init_msg = msgs::Init { features: InitFeatures::from_le_bytes(vec![]),
			networks: Some(vec![mainnet_hash]),
			remote_network_address: Some(SocketAddress::TcpIpV4 {
				addr: [127, 0, 0, 1],
				port: 1000,
			}),
		};
		let encoded_value = init_msg.encode();
		let target_value = hex::decode("0000000001206fe28c0ab6f1b372c1a6a246ae63f74f931e8365e15a089c68d61900000000000307017f00000103e8").unwrap();
		assert_eq!(encoded_value, target_value);
		assert_eq!(msgs::Init::read(&mut Cursor::new(&target_value)).unwrap(), init_msg);
	}

	#[test]
	fn encoding_error() {
		let error = msgs::ErrorMessage {
			channel_id: ChannelId::from_bytes([2; 32]),
			data: String::from("rust-lightning"),
		};
		let encoded_value = error.encode();
		let target_value = hex::decode("0202020202020202020202020202020202020202020202020202020202020202000e727573742d6c696768746e696e67").unwrap();
		assert_eq!(encoded_value, target_value);
	}

	#[test]
	fn encoding_warning() {
		let error = msgs::WarningMessage {
			channel_id: ChannelId::from_bytes([2; 32]),
			data: String::from("rust-lightning"),
		};
		let encoded_value = error.encode();
		let target_value = hex::decode("0202020202020202020202020202020202020202020202020202020202020202000e727573742d6c696768746e696e67").unwrap();
		assert_eq!(encoded_value, target_value);
	}

	#[test]
	fn encoding_ping() {
		let ping = msgs::Ping {
			ponglen: 64,
			byteslen: 64
		};
		let encoded_value = ping.encode();
		let target_value = hex::decode("0040004000000000000000000000000000000000000000000000000000000000000000000000000000000000000000000000000000000000000000000000000000000000").unwrap();
		assert_eq!(encoded_value, target_value);
	}

	#[test]
	fn encoding_pong() {
		let pong = msgs::Pong {
			byteslen: 64
		};
		let encoded_value = pong.encode();
		let target_value = hex::decode("004000000000000000000000000000000000000000000000000000000000000000000000000000000000000000000000000000000000000000000000000000000000").unwrap();
		assert_eq!(encoded_value, target_value);
	}

	#[test]
	fn encoding_nonfinal_onion_hop_data() {
		let outbound_msg = msgs::OutboundOnionPayload::Forward {
			short_channel_id: 0xdeadbeef1bad1dea,
			amt_to_forward: 0x0badf00d01020304,
			outgoing_cltv_value: 0xffffffff,
		};
		let encoded_value = outbound_msg.encode();
		let target_value = hex::decode("1a02080badf00d010203040404ffffffff0608deadbeef1bad1dea").unwrap();
		assert_eq!(encoded_value, target_value);

		let node_signer = test_utils::TestKeysInterface::new(&[42; 32], Network::Testnet);
		let inbound_msg = ReadableArgs::read(&mut Cursor::new(&target_value[..]), &&node_signer).unwrap();
		if let msgs::InboundOnionPayload::Forward {
			short_channel_id, amt_to_forward, outgoing_cltv_value
		} = inbound_msg {
			assert_eq!(short_channel_id, 0xdeadbeef1bad1dea);
			assert_eq!(amt_to_forward, 0x0badf00d01020304);
			assert_eq!(outgoing_cltv_value, 0xffffffff);
		} else { panic!(); }
	}

	#[test]
	fn encoding_final_onion_hop_data() {
		let outbound_msg = msgs::OutboundOnionPayload::Receive {
			payment_data: None,
			payment_metadata: None,
			keysend_preimage: None,
			amt_msat: 0x0badf00d01020304,
			outgoing_cltv_value: 0xffffffff,
			custom_tlvs: vec![],
		};
		let encoded_value = outbound_msg.encode();
		let target_value = hex::decode("1002080badf00d010203040404ffffffff").unwrap();
		assert_eq!(encoded_value, target_value);

		let node_signer = test_utils::TestKeysInterface::new(&[42; 32], Network::Testnet);
		let inbound_msg = ReadableArgs::read(&mut Cursor::new(&target_value[..]), &&node_signer).unwrap();
		if let msgs::InboundOnionPayload::Receive {
			payment_data: None, amt_msat, outgoing_cltv_value, ..
		} = inbound_msg {
			assert_eq!(amt_msat, 0x0badf00d01020304);
			assert_eq!(outgoing_cltv_value, 0xffffffff);
		} else { panic!(); }
	}

	#[test]
	fn encoding_final_onion_hop_data_with_secret() {
		let expected_payment_secret = PaymentSecret([0x42u8; 32]);
		let outbound_msg = msgs::OutboundOnionPayload::Receive {
			payment_data: Some(FinalOnionHopData {
				payment_secret: expected_payment_secret,
				total_msat: 0x1badca1f
			}),
			payment_metadata: None,
			keysend_preimage: None,
			amt_msat: 0x0badf00d01020304,
			outgoing_cltv_value: 0xffffffff,
			custom_tlvs: vec![],
		};
		let encoded_value = outbound_msg.encode();
		let target_value = hex::decode("3602080badf00d010203040404ffffffff082442424242424242424242424242424242424242424242424242424242424242421badca1f").unwrap();
		assert_eq!(encoded_value, target_value);

		let node_signer = test_utils::TestKeysInterface::new(&[42; 32], Network::Testnet);
		let inbound_msg = ReadableArgs::read(&mut Cursor::new(&target_value[..]), &&node_signer).unwrap();
		if let msgs::InboundOnionPayload::Receive {
			payment_data: Some(FinalOnionHopData {
				payment_secret,
				total_msat: 0x1badca1f
			}),
			amt_msat, outgoing_cltv_value,
			payment_metadata: None,
			keysend_preimage: None,
			custom_tlvs,
		} = inbound_msg  {
			assert_eq!(payment_secret, expected_payment_secret);
			assert_eq!(amt_msat, 0x0badf00d01020304);
			assert_eq!(outgoing_cltv_value, 0xffffffff);
			assert_eq!(custom_tlvs, vec![]);
		} else { panic!(); }
	}

	#[test]
	fn encoding_final_onion_hop_data_with_bad_custom_tlvs() {
		// If custom TLVs have type number within the range reserved for protocol, treat them as if
		// they're unknown
		let bad_type_range_tlvs = vec![
			((1 << 16) - 4, vec![42]),
			((1 << 16) - 2, vec![42; 32]),
		];
		let mut msg = msgs::OutboundOnionPayload::Receive {
			payment_data: None,
			payment_metadata: None,
			keysend_preimage: None,
			custom_tlvs: bad_type_range_tlvs,
			amt_msat: 0x0badf00d01020304,
			outgoing_cltv_value: 0xffffffff,
		};
		let encoded_value = msg.encode();
		let node_signer = test_utils::TestKeysInterface::new(&[42; 32], Network::Testnet);
		assert!(msgs::InboundOnionPayload::read(&mut Cursor::new(&encoded_value[..]), &&node_signer).is_err());
		let good_type_range_tlvs = vec![
			((1 << 16) - 3, vec![42]),
			((1 << 16) - 1, vec![42; 32]),
		];
		if let msgs::OutboundOnionPayload::Receive { ref mut custom_tlvs, .. } = msg {
			*custom_tlvs = good_type_range_tlvs.clone();
		}
		let encoded_value = msg.encode();
		let inbound_msg = ReadableArgs::read(&mut Cursor::new(&encoded_value[..]), &&node_signer).unwrap();
		match inbound_msg {
			msgs::InboundOnionPayload::Receive { custom_tlvs, .. } => assert!(custom_tlvs.is_empty()),
			_ => panic!(),
		}
	}

	#[test]
	fn encoding_final_onion_hop_data_with_custom_tlvs() {
		let expected_custom_tlvs = vec![
			(5482373483, vec![0x12, 0x34]),
			(5482373487, vec![0x42u8; 8]),
		];
		let msg = msgs::OutboundOnionPayload::Receive {
			payment_data: None,
			payment_metadata: None,
			keysend_preimage: None,
			custom_tlvs: expected_custom_tlvs.clone(),
			amt_msat: 0x0badf00d01020304,
			outgoing_cltv_value: 0xffffffff,
		};
		let encoded_value = msg.encode();
		let target_value = hex::decode("2e02080badf00d010203040404ffffffffff0000000146c6616b021234ff0000000146c6616f084242424242424242").unwrap();
		assert_eq!(encoded_value, target_value);
		let node_signer = test_utils::TestKeysInterface::new(&[42; 32], Network::Testnet);
		let inbound_msg: msgs::InboundOnionPayload = ReadableArgs::read(&mut Cursor::new(&target_value[..]), &&node_signer).unwrap();
		if let msgs::InboundOnionPayload::Receive {
			payment_data: None,
			payment_metadata: None,
			keysend_preimage: None,
			custom_tlvs,
			amt_msat,
			outgoing_cltv_value,
			..
		} = inbound_msg {
			assert_eq!(custom_tlvs, expected_custom_tlvs);
			assert_eq!(amt_msat, 0x0badf00d01020304);
			assert_eq!(outgoing_cltv_value, 0xffffffff);
		} else { panic!(); }
	}

	#[test]
	fn query_channel_range_end_blocknum() {
		let tests: Vec<(u32, u32, u32)> = vec![
			(10000, 1500, 11500),
			(0, 0xffffffff, 0xffffffff),
			(1, 0xffffffff, 0xffffffff),
		];

		for (first_blocknum, number_of_blocks, expected) in tests.into_iter() {
			let sut = msgs::QueryChannelRange {
				chain_hash: BlockHash::from_hex("06226e46111a0b59caaf126043eb5bbf28c34f3a5e332a1fc7b2b73cf188910f").unwrap(),
				first_blocknum,
				number_of_blocks,
			};
			assert_eq!(sut.end_blocknum(), expected);
		}
	}

	#[test]
	fn encoding_query_channel_range() {
		let mut query_channel_range = msgs::QueryChannelRange {
			chain_hash: BlockHash::from_hex("06226e46111a0b59caaf126043eb5bbf28c34f3a5e332a1fc7b2b73cf188910f").unwrap(),
			first_blocknum: 100000,
			number_of_blocks: 1500,
		};
		let encoded_value = query_channel_range.encode();
		let target_value = hex::decode("0f9188f13cb7b2c71f2a335e3a4fc328bf5beb436012afca590b1a11466e2206000186a0000005dc").unwrap();
		assert_eq!(encoded_value, target_value);

		query_channel_range = Readable::read(&mut Cursor::new(&target_value[..])).unwrap();
		assert_eq!(query_channel_range.first_blocknum, 100000);
		assert_eq!(query_channel_range.number_of_blocks, 1500);
	}

	#[test]
	fn encoding_reply_channel_range() {
		do_encoding_reply_channel_range(0);
		do_encoding_reply_channel_range(1);
	}

	fn do_encoding_reply_channel_range(encoding_type: u8) {
		let mut target_value = hex::decode("0f9188f13cb7b2c71f2a335e3a4fc328bf5beb436012afca590b1a11466e2206000b8a06000005dc01").unwrap();
		let expected_chain_hash = BlockHash::from_hex("06226e46111a0b59caaf126043eb5bbf28c34f3a5e332a1fc7b2b73cf188910f").unwrap();
		let mut reply_channel_range = msgs::ReplyChannelRange {
			chain_hash: expected_chain_hash,
			first_blocknum: 756230,
			number_of_blocks: 1500,
			sync_complete: true,
			short_channel_ids: vec![0x000000000000008e, 0x0000000000003c69, 0x000000000045a6c4],
		};

		if encoding_type == 0 {
			target_value.append(&mut hex::decode("001900000000000000008e0000000000003c69000000000045a6c4").unwrap());
			let encoded_value = reply_channel_range.encode();
			assert_eq!(encoded_value, target_value);

			reply_channel_range = Readable::read(&mut Cursor::new(&target_value[..])).unwrap();
			assert_eq!(reply_channel_range.chain_hash, expected_chain_hash);
			assert_eq!(reply_channel_range.first_blocknum, 756230);
			assert_eq!(reply_channel_range.number_of_blocks, 1500);
			assert_eq!(reply_channel_range.sync_complete, true);
			assert_eq!(reply_channel_range.short_channel_ids[0], 0x000000000000008e);
			assert_eq!(reply_channel_range.short_channel_ids[1], 0x0000000000003c69);
			assert_eq!(reply_channel_range.short_channel_ids[2], 0x000000000045a6c4);
		} else {
			target_value.append(&mut hex::decode("001601789c636000833e08659309a65878be010010a9023a").unwrap());
			let result: Result<msgs::ReplyChannelRange, msgs::DecodeError> = Readable::read(&mut Cursor::new(&target_value[..]));
			assert!(result.is_err(), "Expected decode failure with unsupported zlib encoding");
		}
	}

	#[test]
	fn encoding_query_short_channel_ids() {
		do_encoding_query_short_channel_ids(0);
		do_encoding_query_short_channel_ids(1);
	}

	fn do_encoding_query_short_channel_ids(encoding_type: u8) {
		let mut target_value = hex::decode("0f9188f13cb7b2c71f2a335e3a4fc328bf5beb436012afca590b1a11466e2206").unwrap();
		let expected_chain_hash = BlockHash::from_hex("06226e46111a0b59caaf126043eb5bbf28c34f3a5e332a1fc7b2b73cf188910f").unwrap();
		let mut query_short_channel_ids = msgs::QueryShortChannelIds {
			chain_hash: expected_chain_hash,
			short_channel_ids: vec![0x0000000000008e, 0x0000000000003c69, 0x000000000045a6c4],
		};

		if encoding_type == 0 {
			target_value.append(&mut hex::decode("001900000000000000008e0000000000003c69000000000045a6c4").unwrap());
			let encoded_value = query_short_channel_ids.encode();
			assert_eq!(encoded_value, target_value);

			query_short_channel_ids = Readable::read(&mut Cursor::new(&target_value[..])).unwrap();
			assert_eq!(query_short_channel_ids.chain_hash, expected_chain_hash);
			assert_eq!(query_short_channel_ids.short_channel_ids[0], 0x000000000000008e);
			assert_eq!(query_short_channel_ids.short_channel_ids[1], 0x0000000000003c69);
			assert_eq!(query_short_channel_ids.short_channel_ids[2], 0x000000000045a6c4);
		} else {
			target_value.append(&mut hex::decode("001601789c636000833e08659309a65878be010010a9023a").unwrap());
			let result: Result<msgs::QueryShortChannelIds, msgs::DecodeError> = Readable::read(&mut Cursor::new(&target_value[..]));
			assert!(result.is_err(), "Expected decode failure with unsupported zlib encoding");
		}
	}

	#[test]
	fn encoding_reply_short_channel_ids_end() {
		let expected_chain_hash = BlockHash::from_hex("06226e46111a0b59caaf126043eb5bbf28c34f3a5e332a1fc7b2b73cf188910f").unwrap();
		let mut reply_short_channel_ids_end = msgs::ReplyShortChannelIdsEnd {
			chain_hash: expected_chain_hash,
			full_information: true,
		};
		let encoded_value = reply_short_channel_ids_end.encode();
		let target_value = hex::decode("0f9188f13cb7b2c71f2a335e3a4fc328bf5beb436012afca590b1a11466e220601").unwrap();
		assert_eq!(encoded_value, target_value);

		reply_short_channel_ids_end = Readable::read(&mut Cursor::new(&target_value[..])).unwrap();
		assert_eq!(reply_short_channel_ids_end.chain_hash, expected_chain_hash);
		assert_eq!(reply_short_channel_ids_end.full_information, true);
	}

	#[test]
	fn encoding_gossip_timestamp_filter(){
		let expected_chain_hash = BlockHash::from_hex("06226e46111a0b59caaf126043eb5bbf28c34f3a5e332a1fc7b2b73cf188910f").unwrap();
		let mut gossip_timestamp_filter = msgs::GossipTimestampFilter {
			chain_hash: expected_chain_hash,
			first_timestamp: 1590000000,
			timestamp_range: 0xffff_ffff,
		};
		let encoded_value = gossip_timestamp_filter.encode();
		let target_value = hex::decode("0f9188f13cb7b2c71f2a335e3a4fc328bf5beb436012afca590b1a11466e22065ec57980ffffffff").unwrap();
		assert_eq!(encoded_value, target_value);

		gossip_timestamp_filter = Readable::read(&mut Cursor::new(&target_value[..])).unwrap();
		assert_eq!(gossip_timestamp_filter.chain_hash, expected_chain_hash);
		assert_eq!(gossip_timestamp_filter.first_timestamp, 1590000000);
		assert_eq!(gossip_timestamp_filter.timestamp_range, 0xffff_ffff);
	}

	#[test]
	fn decode_onion_hop_data_len_as_bigsize() {
		// Tests that we can decode an onion payload that is >253 bytes.
		// Previously, receiving a payload of this size could've caused us to fail to decode a valid
		// payload, because we were decoding the length (a BigSize, big-endian) as a VarInt
		// (little-endian).

		// Encode a test onion payload with a big custom TLV such that it's >253 bytes, forcing the
		// payload length to be encoded over multiple bytes rather than a single u8.
		let big_payload = encode_big_payload().unwrap();
		let mut rd = Cursor::new(&big_payload[..]);

		let node_signer = test_utils::TestKeysInterface::new(&[42; 32], Network::Testnet);
		<msgs::InboundOnionPayload as ReadableArgs<&&test_utils::TestKeysInterface>>
			::read(&mut rd, &&node_signer).unwrap();
	}
	// see above test, needs to be a separate method for use of the serialization macros.
	fn encode_big_payload() -> Result<Vec<u8>, io::Error> {
		use crate::util::ser::HighZeroBytesDroppedBigSize;
		let payload = msgs::OutboundOnionPayload::Forward {
			short_channel_id: 0xdeadbeef1bad1dea,
			amt_to_forward: 1000,
			outgoing_cltv_value: 0xffffffff,
		};
		let mut encoded_payload = Vec::new();
		let test_bytes = vec![42u8; 1000];
		if let msgs::OutboundOnionPayload::Forward { short_channel_id, amt_to_forward, outgoing_cltv_value } = payload {
			_encode_varint_length_prefixed_tlv!(&mut encoded_payload, {
				(1, test_bytes, required_vec),
				(2, HighZeroBytesDroppedBigSize(amt_to_forward), required),
				(4, HighZeroBytesDroppedBigSize(outgoing_cltv_value), required),
				(6, short_channel_id, required)
			});
		}
		Ok(encoded_payload)
	}

	#[test]
	#[cfg(feature = "std")]
	fn test_socket_address_from_str() {
		assert_eq!(SocketAddress::TcpIpV4 {
			addr: Ipv4Addr::new(127, 0, 0, 1).octets(),
			port: 1234,
		}, SocketAddress::from_str("127.0.0.1:1234").unwrap());

		assert_eq!(SocketAddress::TcpIpV6 {
			addr: Ipv6Addr::new(0, 0, 0, 0, 0, 0, 0, 1).octets(),
			port: 1234,
		}, SocketAddress::from_str("[0:0:0:0:0:0:0:1]:1234").unwrap());
		assert_eq!(
			SocketAddress::Hostname {
				hostname: Hostname::try_from("lightning-node.mydomain.com".to_string()).unwrap(),
				port: 1234,
			}, SocketAddress::from_str("lightning-node.mydomain.com:1234").unwrap());
		assert_eq!(
			SocketAddress::Hostname {
				hostname: Hostname::try_from("example.com".to_string()).unwrap(),
				port: 1234,
			}, SocketAddress::from_str("example.com:1234").unwrap());
		assert_eq!(SocketAddress::OnionV3 {
			ed25519_pubkey: [37, 24, 75, 5, 25, 73, 117, 194, 139, 102, 182, 107, 4, 105, 247, 246, 85,
			111, 177, 172, 49, 137, 167, 155, 64, 221, 163, 47, 31, 33, 71, 3],
			checksum: 48326,
			version: 121,
			port: 1234
		}, SocketAddress::from_str("pg6mmjiyjmcrsslvykfwnntlaru7p5svn6y2ymmju6nubxndf4pscryd.onion:1234").unwrap());
		assert_eq!(Err(SocketAddressParseError::InvalidOnionV3), SocketAddress::from_str("pg6mmjiyjmcrsslvykfwnntlaru7p5svn6.onion:1234"));
		assert_eq!(Err(SocketAddressParseError::InvalidInput), SocketAddress::from_str("127.0.0.1@1234"));
		assert_eq!(Err(SocketAddressParseError::InvalidInput), "".parse::<SocketAddress>());
		assert!(SocketAddress::from_str("pg6mmjiyjmcrsslvykfwnntlaru7p5svn6y2ymmju6nubxndf4pscryd.onion.onion:9735:94").is_err());
		assert!(SocketAddress::from_str("wrong$%#.com:1234").is_err());
		assert_eq!(Err(SocketAddressParseError::InvalidPort), SocketAddress::from_str("example.com:wrong"));
		assert!("localhost".parse::<SocketAddress>().is_err());
		assert!("localhost:invalid-port".parse::<SocketAddress>().is_err());
		assert!( "invalid-onion-v3-hostname.onion:8080".parse::<SocketAddress>().is_err());
		assert!("b32.example.onion:invalid-port".parse::<SocketAddress>().is_err());
		assert!("invalid-address".parse::<SocketAddress>().is_err());
		assert!(SocketAddress::from_str("pg6mmjiyjmcrsslvykfwnntlaru7p5svn6y2ymmju6nubxndf4pscryd.onion.onion:1234").is_err());
	}

	#[test]
	#[cfg(feature = "std")]
	fn test_socket_address_to_socket_addrs() {
		assert_eq!(SocketAddress::TcpIpV4 {addr:[0u8; 4], port: 1337,}.to_socket_addrs().unwrap().next().unwrap(),
				   SocketAddr::V4(SocketAddrV4::new(Ipv4Addr::new(0,0,0,0),
											   1337)));
		assert_eq!(SocketAddress::TcpIpV6 {addr:[0u8; 16], port: 1337,}.to_socket_addrs().unwrap().next().unwrap(),
				   SocketAddr::V6(SocketAddrV6::new(Ipv6Addr::from([0u8; 16]),
											   1337, 0, 0)));
		assert_eq!(SocketAddress::Hostname { hostname: Hostname::try_from("0.0.0.0".to_string()).unwrap(), port: 0
					}.to_socket_addrs().unwrap().next().unwrap(),
				   SocketAddr::V4(SocketAddrV4::new(
					   Ipv4Addr::from([0u8; 4]),0)));
		assert!(SocketAddress::OnionV2([0u8; 12]).to_socket_addrs().is_err());
		assert!(SocketAddress::OnionV3{
			ed25519_pubkey: [37, 24, 75, 5, 25, 73, 117, 194, 139, 102, 182, 107, 4, 105, 247, 246, 85,
				111, 177, 172, 49, 137, 167, 155, 64, 221, 163, 47, 31, 33, 71, 3],
			checksum: 48326,
			version: 121,
			port: 1234
		}.to_socket_addrs().is_err());
	}
}<|MERGE_RESOLUTION|>--- conflicted
+++ resolved
@@ -44,13 +44,8 @@
 use core::fmt;
 use core::fmt::Debug;
 use core::ops::Deref;
-<<<<<<< HEAD
 use core::str::FromStr;
 use std::net::SocketAddr;
-=======
-#[cfg(feature = "std")]
-use core::str::FromStr;
->>>>>>> 0f2dab8f
 use crate::io::{self, Cursor, Read};
 use crate::io_extras::read_to_end;
 
@@ -965,17 +960,12 @@
 
 #[cfg(feature = "std")]
 impl std::net::ToSocketAddrs for SocketAddress {
-<<<<<<< HEAD
 	type Iter = std::vec::IntoIter<std::net::SocketAddr>;
-=======
-	type Iter = std::option::IntoIter<std::net::SocketAddr>;
->>>>>>> 0f2dab8f
 
 	fn to_socket_addrs(&self) -> std::io::Result<Self::Iter> {
 		match self {
 			SocketAddress::TcpIpV4 { addr, port } => {
 				let ip_addr = std::net::Ipv4Addr::from(*addr);
-<<<<<<< HEAD
 				let socket_addr = SocketAddr::new(ip_addr.into(), *port);
 				Ok(vec![socket_addr].into_iter())
 			}
@@ -1000,32 +990,10 @@
 	}
 }
 
-fn parse_onion_address(host: &str, port: u16) -> Result<SocketAddress, SocketAddressParseError> {
-=======
-				(ip_addr, *port).to_socket_addrs()
-			}
-			SocketAddress::TcpIpV6 { addr, port } => {
-				let ip_addr = std::net::Ipv6Addr::from(*addr);
-				(ip_addr, *port).to_socket_addrs()
-			}
-			SocketAddress::Hostname { ref hostname, port } => {
-				Ok((hostname.as_str(), *port).to_socket_addrs()?.next().into_iter())
-			}
-			SocketAddress::OnionV2(..) => {
-				Err(std::io::Error::from(std::io::ErrorKind::Other))
-			}
-			SocketAddress::OnionV3 { .. } => {
-				Err(std::io::Error::from(std::io::ErrorKind::Other))
-			}
-		}
-	}
-}
-
 /// Parses an OnionV3 host and port into a [`SocketAddress::OnionV3`].
 ///
 /// The host part must end with ".onion".
 pub fn parse_onion_address(host: &str, port: u16) -> Result<SocketAddress, SocketAddressParseError> {
->>>>>>> 0f2dab8f
 	if host.ends_with(".onion") {
 		let domain = &host[..host.len() - ".onion".len()];
 		if domain.len() != 56 {
